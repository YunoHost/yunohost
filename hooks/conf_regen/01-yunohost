--- conflicted
+++ resolved
@@ -187,13 +187,11 @@
     systemctl enable yunohost-api.service --quiet
     systemctl start yunohost-api.service
 
-<<<<<<< HEAD
-    systemctl enable yunohost-portal-api.service
+    systemctl enable yunohost-portal-api.service --quiet
     systemctl start yunohost-portal-api.service
-=======
+
     # Enable yunoprompt (in particular for installs from ISO where we want this to show on first boot instead of asking for a login/password)
     systemctl enable yunoprompt --quiet
->>>>>>> 9f6f5f92
 
     # Yunohost-firewall is enabled only during postinstall, not init, not 100% sure why
 
