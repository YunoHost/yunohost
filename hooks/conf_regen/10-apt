--- conflicted
+++ resolved
@@ -29,8 +29,7 @@
     mkdir --parents "${pending_dir}/etc/apt/preferences.d"
 
     # Add sury
-<<<<<<< HEAD
-    mkdir -p ${pending_dir}/etc/apt/sources.list.d/
+    mkdir -p "$pending_dir/etc/apt/sources.list.d/"
 
     # This switch case seems useless but allows overriding distros for unreleased debian versions
     case "$(lsb_release --codename --short)" in
@@ -40,10 +39,6 @@
     esac
 
     echo "deb [signed-by=/etc/apt/trusted.gpg.d/extra_php_version.gpg] https://packages.sury.org/php/ $sury_distro main" > "${pending_dir}/etc/apt/sources.list.d/extra_php_version.list"
-=======
-    mkdir -p "$pending_dir/etc/apt/sources.list.d/"
-    echo "deb [signed-by=/etc/apt/trusted.gpg.d/extra_php_version.gpg] https://packages.sury.org/php/ $(lsb_release --codename --short) main" > "${pending_dir}/etc/apt/sources.list.d/extra_php_version.list"
->>>>>>> 4c5aba62
 
     # Ban some packages from sury
     echo "
