#!/usr/bin/env bash
#
# Copyright (c) 2024 YunoHost Contributors
#
# This file is part of YunoHost (see https://yunohost.org)
#
# This program is free software: you can redistribute it and/or modify
# it under the terms of the GNU Affero General Public License as
# published by the Free Software Foundation, either version 3 of the
# License, or (at your option) any later version.
#
# This program is distributed in the hope that it will be useful,
# but WITHOUT ANY WARRANTY; without even the implied warranty of
# MERCHANTABILITY or FITNESS FOR A PARTICULAR PURPOSE.  See the
# GNU Affero General Public License for more details.
#
# You should have received a copy of the GNU Affero General Public License
# along with this program. If not, see <http://www.gnu.org/licenses/>.
#

# Exit hook on subcommand error or unset variable
set -eu

# Source YNH helpers
# shellcheck source=../../helpers/helpers
source /usr/share/yunohost/helpers

<<<<<<< HEAD
if [ "$(dpkg-query --show --showformat='${db:Status-Status}' "postgresql-$PSQL_VERSION")" != "installed" ]; then
=======
if ! dpkg --list | grep -q "^ii\s*postgresql-$PSQL_VERSION\s"; then
>>>>>>> 10065958
    echo 'postgresql is not installed, skipping'
    exit 0
fi

if [ ! -e "/etc/postgresql/$PSQL_VERSION" ]; then
    ynh_die --message="It looks like postgresql was not properly configured ? /etc/postgresql/$PSQL_VERSION is missing ... Could be due to a locale issue, c.f.https://serverfault.com/questions/426989/postgresql-etc-postgresql-doesnt-exist"
fi

do_pre_regen() {
    # Nothing to do
    :
}

do_post_regen() {
    #regen_conf_files=$1

    # Make sure postgresql is started and enabled
    # (N.B. : to check the active state, we check the cluster state because
    # postgresql could be flagged as active even though the cluster is in
    # failed state because of how the service is configured..)
    if ! systemctl is-active "postgresql@$PSQL_VERSION-main" -q; then
        ynh_systemd_action --service_name=postgresql --action=restart
    fi
    if ! systemctl is-enabled postgresql -q; then
        systemctl enable postgresql --quiet
    fi

    # If this is the very first time, we define the root password
    # and configure a few things
    if [ ! -f "$PSQL_ROOT_PWD_FILE" ] || [ ! -s "$PSQL_ROOT_PWD_FILE" ]; then
        ynh_string_random > "$PSQL_ROOT_PWD_FILE"
    fi
    chown root:postgres "$PSQL_ROOT_PWD_FILE"
    chmod 440 "$PSQL_ROOT_PWD_FILE"

    sudo --login --user=postgres psql -c"ALTER user postgres WITH PASSWORD '$(cat "$PSQL_ROOT_PWD_FILE")'" postgres

    # force all user to connect to local databases using hashed passwords
    # https://www.postgresql.org/docs/current/static/auth-pg-hba-conf.html#EXAMPLE-PG-HBA.CONF
    # Note: we can't use peer since YunoHost create users with nologin
    #  See: https://github.com/YunoHost/yunohost/blob/unstable/data/helpers.d/user
    local pg_hba=/etc/postgresql/$PSQL_VERSION/main/pg_hba.conf
    ynh_replace_string --match_string="local\(\s*\)all\(\s*\)all\(\s*\)peer" --replace_string="local\1all\2all\3md5" --target_file="$pg_hba"

    ynh_systemd_action --service_name=postgresql --action=reload
}

"do_$1_regen" "$(echo "${*:2}" | xargs)"<|MERGE_RESOLUTION|>--- conflicted
+++ resolved
@@ -25,11 +25,7 @@
 # shellcheck source=../../helpers/helpers
 source /usr/share/yunohost/helpers
 
-<<<<<<< HEAD
 if [ "$(dpkg-query --show --showformat='${db:Status-Status}' "postgresql-$PSQL_VERSION")" != "installed" ]; then
-=======
-if ! dpkg --list | grep -q "^ii\s*postgresql-$PSQL_VERSION\s"; then
->>>>>>> 10065958
     echo 'postgresql is not installed, skipping'
     exit 0
 fi
