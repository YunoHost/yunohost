Source: yunohost
Section: utils
Priority: extra
Maintainer: YunoHost Contributors <contrib@yunohost.org>
Build-Depends: debhelper (>=9), dh-systemd, dh-python, python-all (>= 2.7)
Standards-Version: 3.9.6
X-Python-Version: >= 2.7
Homepage: https://yunohost.org/

Package: yunohost
Architecture: all
Depends: ${python:Depends}, ${misc:Depends}
 , moulinette (>= 2.7.1), ssowat (>= 2.7.1)
 , python-psutil, python-requests, python-dnspython, python-openssl
 , python-apt, python-miniupnpc
 , glances
 , dnsutils, bind9utils, unzip, git, curl, cron, wget
 , ca-certificates, netcat-openbsd, iproute
 , mariadb-server | mysql-server, php-mysql | php-mysqlnd
 , slapd, ldap-utils, sudo-ldap, libnss-ldapd, unscd
 , postfix-ldap, postfix-policyd-spf-perl, postfix-pcre, procmail, mailutils
 , dovecot-ldap, dovecot-lmtpd, dovecot-managesieved
 , dovecot-antispam, fail2ban
<<<<<<< HEAD
 , nginx-extras (>=1.9.5), php5-fpm, php5-ldap, php5-intl
=======
 , nginx-extras (>=1.6.2), php-fpm, php-ldap, php-intl
>>>>>>> 8e89a57d
 , dnsmasq, openssl, avahi-daemon, libnss-mdns, resolvconf, libnss-myhostname
 , metronome
 , rspamd (>= 1.6.0), redis-server, opendkim-tools
 , haveged
Recommends: yunohost-admin
 , openssh-server, ntp, inetutils-ping | iputils-ping
 , bash-completion, rsyslog, etckeeper
 , php-gd, php-curl, php-gettext, php-mcrypt
 , python-pip
 , unattended-upgrades
 , libdbd-ldap-perl, libnet-dns-perl
Suggests: htop, vim, rsync, acpi-support-base, udisks2, archivemount
Conflicts: iptables-persistent
 , moulinette-yunohost, yunohost-config
 , yunohost-config-others, yunohost-config-postfix
 , yunohost-config-dovecot, yunohost-config-slapd
 , yunohost-config-nginx, yunohost-config-amavis
 , yunohost-config-mysql, yunohost-predepends
Replaces: moulinette-yunohost, yunohost-config
 , yunohost-config-others, yunohost-config-postfix
 , yunohost-config-dovecot, yunohost-config-slapd
 , yunohost-config-nginx, yunohost-config-amavis
 , yunohost-config-mysql, yunohost-predepends
Description: manageable and configured self-hosting server
 YunoHost aims to make self-hosting accessible to everyone. It configures
 an email, Web and IM server alongside a LDAP base. It also provides
 facilities to manage users, domains, apps and so.
 .
 This package contains YunoHost scripts and binaries to be used by the
 moulinette. It allows one to manage the server with a command-line tool
 and an API.<|MERGE_RESOLUTION|>--- conflicted
+++ resolved
@@ -21,11 +21,8 @@
  , postfix-ldap, postfix-policyd-spf-perl, postfix-pcre, procmail, mailutils
  , dovecot-ldap, dovecot-lmtpd, dovecot-managesieved
  , dovecot-antispam, fail2ban
-<<<<<<< HEAD
- , nginx-extras (>=1.9.5), php5-fpm, php5-ldap, php5-intl
-=======
  , nginx-extras (>=1.6.2), php-fpm, php-ldap, php-intl
->>>>>>> 8e89a57d
+
  , dnsmasq, openssl, avahi-daemon, libnss-mdns, resolvconf, libnss-myhostname
  , metronome
  , rspamd (>= 1.6.0), redis-server, opendkim-tools
