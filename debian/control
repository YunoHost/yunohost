--- conflicted
+++ resolved
@@ -16,13 +16,9 @@
  , python3-toml, python3-packaging, python3-publicsuffix2
  , python3-ldap, python3-zeroconf (>= 0.47), python3-lexicon,
  , python3-cryptography, python3-jwt, python3-passlib, python3-magic
-<<<<<<< HEAD
  , python-is-python3, python3-email-validator, python3-pydantic, python3-pydantic-extra-types
-=======
- , python-is-python3, python3-pydantic, python3-email-validator
  , udisks2, udisks2-bcache, udisks2-btrfs, udisks2-lvm2, udisks2-zram
  , python3-zmq
->>>>>>> 4c5aba62
  , nginx, nginx-extras (>=1.22)
  , apt, apt-transport-https, apt-utils, aptitude, dirmngr
  , openssh-server, nftables, fail2ban, bind9-dnsutils
@@ -45,22 +41,13 @@
  , bind9
  , openresolv
  , systemd-resolved
-<<<<<<< HEAD
 # FIXME: Those version should be updated to trixie-backports versions
 #  , nginx-extras (>= 1.23)
 #  , openssl (>= 3.1)
 #  , slapd (>= 2.6)
 #  , dovecot-core (>= 1:2.4)
 #  , fail2ban (>= 1.1)
-#  , iptables (>= 1.8.10)
-=======
- , nginx-extras (>= 1.23)
- , openssl (>= 3.1)
- , slapd (>= 2.6)
- , dovecot-core (>= 1:2.4)
- , fail2ban (>= 1.1)
- , nftables (>= 1.1)
->>>>>>> 4c5aba62
+#  , nftables (>= 1.1)
 Description: manageable and configured self-hosting server
  YunoHost aims to make self-hosting accessible to everyone. It configures
  an email, Web and IM server alongside a LDAP base. It also provides
