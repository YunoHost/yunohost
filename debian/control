--- conflicted
+++ resolved
@@ -16,15 +16,10 @@
  , python3-toml, python3-packaging, python3-publicsuffix2
  , python3-ldap, python3-zeroconf (>= 0.47), python3-lexicon,
  , python3-cryptography, python3-jwt, python3-passlib, python3-magic
-<<<<<<< HEAD
  , python-is-python3, python3-email-validator, python3-pydantic, python3-pydantic-extra-types
+ , python3-sortedcollections, python3-sdbus
  , udisks2, udisks2-btrfs, udisks2-lvm2
-=======
- , python-is-python3, python3-pydantic, python3-email-validator
- , python3-sortedcollections, python3-sdbus
- , udisks2, udisks2-bcache, udisks2-btrfs, udisks2-lvm2, udisks2-zram
  , smartmontools
->>>>>>> b435d95c
  , python3-zmq
  , nginx, nginx-extras (>=1.22)
  , apt, apt-transport-https, apt-utils, aptitude, dirmngr
