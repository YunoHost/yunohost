--- conflicted
+++ resolved
@@ -236,7 +236,6 @@
         mongo_debian_release=buster
     fi
 
-<<<<<<< HEAD
 	if [[ "$mongo_debian_release" == "bookworm" && "$mongo_version" != "7."* ]]; then
 		ynh_print_warn --message="Switched to Mongo v7 as $mongo_version is not compatible with $mongo_debian_release"
 		mongo_version = "7.0"
@@ -266,26 +265,24 @@
 	fi
 
 	if [[ "$install_package" = true ]]; then
-        ynh_install_extra_app_dependencies --repo="deb http://repo.mongodb.org/apt/debian $mongo_debian_release/mongodb-org/$mongo_version main" --package="mongodb-org mongodb-org-server mongodb-org-tools mongodb-mongosh" --key="https://www.mongodb.org/static/pgp/server-$mongo_version.asc"
-    fi
-=======
     ynh_apt_install_dependencies_from_extra_repository \
         --repo="deb http://repo.mongodb.org/apt/debian $mongo_debian_release/mongodb-org/$mongo_version main" \
         --package="mongodb-org mongodb-org-server mongodb-org-tools mongodb-mongosh" \
         --key="https://www.mongodb.org/static/pgp/server-$mongo_version.asc"
->>>>>>> 3f973669
-    mongodb_servicename=mongod
+  fi
+
+  mongodb_servicename=mongod
 
     # Make sure MongoDB is started and enabled
-    systemctl enable $mongodb_servicename --quiet
-    systemctl daemon-reload --quiet
-    ynh_systemctl --service=$mongodb_servicename --action=restart --wait_until="aiting for connections" --log_path="/var/log/mongodb/$mongodb_servicename.log"
+  systemctl enable $mongodb_servicename --quiet
+  systemctl daemon-reload --quiet
+  ynh_systemctl --service=$mongodb_servicename --action=restart --wait_until="aiting for connections" --log_path="/var/log/mongodb/$mongodb_servicename.log"
 
     # Integrate MongoDB service in YunoHost
-    yunohost service add $mongodb_servicename --description="MongoDB daemon" --log="/var/log/mongodb/$mongodb_servicename.log"
+  yunohost service add $mongodb_servicename --description="MongoDB daemon" --log="/var/log/mongodb/$mongodb_servicename.log"
 
     # Store mongo_version into the config of this app
-    ynh_app_setting_set --key=mongo_version --value=$mongo_version
+  ynh_app_setting_set --key=mongo_version --value=$mongo_version
 }
 
 # Remove MongoDB
