#!/bin/bash

readonly YNH_DEFAULT_PHP_VERSION=8.2
# Declare the actual PHP version to use.
# A packager willing to use another version of PHP can override the variable into its _common.sh.
YNH_PHP_VERSION=${YNH_PHP_VERSION:-$YNH_DEFAULT_PHP_VERSION}

# Create a dedicated PHP-FPM config
#
# usage: ynh_add_fpm_config
#
# Case 1 (recommended) : your provided a snippet conf/extra_php-fpm.conf
#
# The actual PHP configuration will be automatically generated, 
# and your extra_php-fpm.conf will be appended (typically contains PHP upload limits)
#
# The resulting configuration will be deployed to the appropriate place, /etc/php/$phpversion/fpm/pool.d/$app.conf
#
# Performance-related options in the PHP conf, such as : 
# pm.max_children, pm.start_servers, pm.min_spare_servers pm.max_spare_servers
# are computed from two parameters called "usage" and "footprint" which can be set to low/medium/high. (cf details below)
#
# If you wish to tweak those, please initialize the settings `fpm_usage` and `fpm_footprint` 
# *prior* to calling this helper. Otherwise, "low" will be used as a default for both values.
#
# Otherwise, if you want the user to have control over these, we encourage to create a config panel 
# (which should ultimately be standardized by the core ...)
#
# Case 2 (deprecate) : you provided an entire conf/php-fpm.conf
#
# The configuration will be hydrated, replacing __FOOBAR__ placeholders with $foobar values, etc.
#
# The resulting configuration will be deployed to the appropriate place, /etc/php/$phpversion/fpm/pool.d/$app.conf
#
# ----------------------
# 
# fpm_footprint: Memory footprint of the service (low/medium/high).
# low    - Less than 20 MB of RAM by pool.
# medium - Between 20 MB and 40 MB of RAM by pool.
# high   - More than 40 MB of RAM by pool.
# N      - Or you can specify a quantitative footprint as MB by pool (use watch -n0.5 ps -o user,cmd,%cpu,rss -u APP)
#
# fpm_usage: Expected usage of the service (low/medium/high).
# low    - Personal usage, behind the SSO.
# medium - Low usage, few people or/and publicly accessible.
# high   - High usage, frequently visited website.
#
# The footprint of the service will be used to defined the maximum footprint we can allow, which is half the maximum RAM.
# So it will be used to defined 'pm.max_children'
# A lower value for the footprint will allow more children for 'pm.max_children'. And so for
#    'pm.start_servers', 'pm.min_spare_servers' and 'pm.max_spare_servers' which are defined from the
#    value of 'pm.max_children'
# NOTE: 'pm.max_children' can't exceed 4 times the number of processor's cores.
#
# The usage value will defined the way php will handle the children for the pool.
# A value set as 'low' will set the process manager to 'ondemand'. Children will start only if the
#   service is used, otherwise no child will stay alive. This config gives the lower footprint when the
#   service is idle. But will use more proc since it has to start a child as soon it's used.
# Set as 'medium', the process manager will be at dynamic. If the service is idle, a number of children
#   equal to pm.min_spare_servers will stay alive. So the service can be quick to answer to any request.
#   The number of children can grow if needed. The footprint can stay low if the service is idle, but
#   not null. The impact on the proc is a little bit less than 'ondemand' as there's always a few
#   children already available.
# Set as 'high', the process manager will be set at 'static'. There will be always as many children as
#   'pm.max_children', the footprint is important (but will be set as maximum a quarter of the maximum
#   RAM) but the impact on the proc is lower. The service will be quick to answer as there's always many
#   children ready to answer.
#
# Requires YunoHost version 4.1.0 or higher.
ynh_add_fpm_config() {
    local _globalphpversion=${phpversion-:}
    # Declare an array to define the options of this helper.
<<<<<<< HEAD
    local legacy_args=vuf
    local -A args_array=([v]=phpversion= [u]=usage= [f]=footprint=)
=======
    local legacy_args=vufpdg
    local -A args_array=([v]=phpversion= [u]=usage= [f]=footprint= [p]=package= [d]=dedicated_service [g]=group=)
    local group
>>>>>>> dd161e8d
    local phpversion
    local usage
    local footprint
    # Manage arguments with getopts
    ynh_handle_getopts_args "$@"
<<<<<<< HEAD
=======
    package=${package:-}
    group=${group:-}
>>>>>>> dd161e8d

    # The default behaviour is to use the template.
    local autogenconf=false
    usage="${usage:-}"
    footprint="${footprint:-}"
    if [ -n "$usage" ] || [ -n "$footprint" ] || [[ -e $YNH_APP_BASEDIR/conf/extra_php-fpm.conf ]]; then
        autogenconf=true

        # If no usage provided, default to the value existing in setting ... or to low
        local fpm_usage_in_setting=$(ynh_app_setting_get --app=$app --key=fpm_usage)
        if [ -z "$usage" ]
        then
            usage=${fpm_usage_in_setting:-low}
            ynh_app_setting_set --app=$app --key=fpm_usage --value=$usage
        fi

        # If no footprint provided, default to the value existing in setting ... or to low
        local fpm_footprint_in_setting=$(ynh_app_setting_get --app=$app --key=fpm_footprint)
        if [ -z "$footprint" ]
        then
            footprint=${fpm_footprint_in_setting:-low}
            ynh_app_setting_set --app=$app --key=fpm_footprint --value=$footprint
        fi

    fi

    # Set the default PHP-FPM version by default
    if dpkg --compare-versions ${YNH_APP_PACKAGING_FORMAT:-0} lt 2; then
        phpversion="${phpversion:-$YNH_PHP_VERSION}"
    else
        phpversion="${phpversion:-$_globalphpversion}"
    fi

    local old_phpversion=$(ynh_app_setting_get --app=$app --key=phpversion)

    # If the PHP version changed, remove the old fpm conf
    # (NB: This stuff is also handled by the apt helper, which is usually triggered before this helper)
    if [ -n "$old_phpversion" ] && [ "$old_phpversion" != "$phpversion" ]; then
        local old_php_fpm_config_dir=$(ynh_app_setting_get --app=$app --key=fpm_config_dir)
        local old_php_finalphpconf="$old_php_fpm_config_dir/pool.d/$app.conf"

        if [[ -f "$old_php_finalphpconf" ]]
        then
            ynh_backup_if_checksum_is_different --file="$old_php_finalphpconf"
            ynh_remove_fpm_config
        fi
    fi

    local fpm_service="php${phpversion}-fpm"
    local fpm_config_dir="/etc/php/$phpversion/fpm"

    # Create the directory for FPM pools
    mkdir --parents "$fpm_config_dir/pool.d"

    ynh_app_setting_set --app=$app --key=fpm_config_dir --value="$fpm_config_dir"
    ynh_app_setting_set --app=$app --key=fpm_service --value="$fpm_service"
    ynh_app_setting_set --app=$app --key=phpversion --value=$phpversion

    if [ $autogenconf == "false" ]; then
        # Usage 1, use the template in conf/php-fpm.conf
        local phpfpm_path="$YNH_APP_BASEDIR/conf/php-fpm.conf"
        # Make sure now that the template indeed exists
        [ -e "$phpfpm_path" ] || ynh_die --message="Unable to find template to configure PHP-FPM."
    else
        # Usage 2, generate a PHP-FPM config file with ynh_get_scalable_phpfpm

        # Define the values to use for the configuration of PHP.
        ynh_get_scalable_phpfpm --usage=$usage --footprint=$footprint

        local phpfpm_group=$([[ -n "$group" ]] && echo "$group" || echo "$app")
        local phpfpm_path="$YNH_APP_BASEDIR/conf/php-fpm.conf"
        echo "
[__APP__]

user = __APP__
group = __PHPFPM_GROUP__

chdir = __INSTALL_DIR__

listen = /var/run/php/php__PHPVERSION__-fpm-__APP__.sock
listen.owner = www-data
listen.group = www-data

pm = __PHP_PM__
pm.max_children = __PHP_MAX_CHILDREN__
pm.max_requests = 500
request_terminate_timeout = 1d
" >$phpfpm_path

        if [ "$php_pm" = "dynamic" ]; then
            echo "
pm.start_servers = __PHP_START_SERVERS__
pm.min_spare_servers = __PHP_MIN_SPARE_SERVERS__
pm.max_spare_servers = __PHP_MAX_SPARE_SERVERS__
" >>$phpfpm_path

        elif [ "$php_pm" = "ondemand" ]; then
            echo "
pm.process_idle_timeout = 10s
" >>$phpfpm_path
        fi

        # Concatene the extra config.
        if [ -e $YNH_APP_BASEDIR/conf/extra_php-fpm.conf ]; then
            cat $YNH_APP_BASEDIR/conf/extra_php-fpm.conf >>"$phpfpm_path"
        fi
    fi

    local finalphpconf="$fpm_config_dir/pool.d/$app.conf"
    ynh_add_config --template="$phpfpm_path" --destination="$finalphpconf"

    # Validate that the new php conf doesn't break php-fpm entirely
    if ! php-fpm${phpversion} --test 2>/dev/null; then
        php-fpm${phpversion} --test || true
        ynh_secure_remove --file="$finalphpconf"
        ynh_die --message="The new configuration broke php-fpm?"
    fi
    ynh_systemd_action --service_name=$fpm_service --action=reload
}

# Remove the dedicated PHP-FPM config
#
# usage: ynh_remove_fpm_config
#
# Requires YunoHost version 2.7.2 or higher.
ynh_remove_fpm_config() {
    local fpm_config_dir=$(ynh_app_setting_get --app=$app --key=fpm_config_dir)
    local fpm_service=$(ynh_app_setting_get --app=$app --key=fpm_service)
    # Get the version of PHP used by this app
    local phpversion=$(ynh_app_setting_get --app=$app --key=phpversion)

    # Assume default PHP-FPM version by default
    phpversion="${phpversion:-$YNH_DEFAULT_PHP_VERSION}"

    # Assume default PHP files if not set
    if [ -z "$fpm_config_dir" ]; then
        fpm_config_dir="/etc/php/$YNH_DEFAULT_PHP_VERSION/fpm"
        fpm_service="php$YNH_DEFAULT_PHP_VERSION-fpm"
    fi

    ynh_secure_remove --file="$fpm_config_dir/pool.d/$app.conf"
    ynh_systemd_action --service_name=$fpm_service --action=reload
}

# Define the values to configure PHP-FPM
#
# [internal]
#
# usage: ynh_get_scalable_phpfpm --usage=usage --footprint=footprint [--print]
# | arg: -f, --footprint=       - Memory footprint of the service (low/medium/high).
# low    - Less than 20 MB of RAM by pool.
# medium - Between 20 MB and 40 MB of RAM by pool.
# high   - More than 40 MB of RAM by pool.
# Or specify exactly the footprint, the load of the service as MB by pool instead of having a standard value.
# To have this value, use the following command and stress the service.
# watch -n0.5 ps -o user,cmd,%cpu,rss -u APP
#
# | arg: -u, --usage=           - Expected usage of the service (low/medium/high).
# low    - Personal usage, behind the SSO.
# medium - Low usage, few people or/and publicly accessible.
# high   - High usage, frequently visited website.
#
# | arg: -p, --print            - Print the result (intended for debug purpose only when packaging the app)
ynh_get_scalable_phpfpm() {
    local legacy_args=ufp
    # Declare an array to define the options of this helper.
    local -A args_array=([u]=usage= [f]=footprint= [p]=print)
    local usage
    local footprint
    local print
    # Manage arguments with getopts
    ynh_handle_getopts_args "$@"
    # Set all characters as lowercase
    footprint=${footprint,,}
    usage=${usage,,}
    print=${print:-0}

    if [ "$footprint" = "low" ]; then
        footprint=20
    elif [ "$footprint" = "medium" ]; then
        footprint=35
    elif [ "$footprint" = "high" ]; then
        footprint=50
    fi

    # Define the factor to determine min_spare_servers
    # to avoid having too few children ready to start for heavy apps
    if [ $footprint -le 20 ]; then
        min_spare_servers_factor=8
    elif [ $footprint -le 35 ]; then
        min_spare_servers_factor=5
    else
        min_spare_servers_factor=3
    fi

    # Define the way the process manager handle child processes.
    if [ "$usage" = "low" ]; then
        php_pm=ondemand
    elif [ "$usage" = "medium" ]; then
        php_pm=dynamic
    elif [ "$usage" = "high" ]; then
        php_pm=static
    else
        ynh_die --message="Does not recognize '$usage' as an usage value."
    fi

    # Get the total of RAM available, except swap.
    local max_ram=$(ynh_get_ram --total --ignore_swap)

    at_least_one() {
        # Do not allow value below 1
        if [ $1 -le 0 ]; then
            echo 1
        else
            echo $1
        fi
    }

    # Define pm.max_children
    # The value of pm.max_children is the total amount of ram divide by 2 and divide again by the footprint of a pool for this app.
    # So if PHP-FPM start the maximum of children, it won't exceed half of the ram.
    php_max_children=$(($max_ram / 2 / $footprint))
    # If process manager is set as static, use half less children.
    # Used as static, there's always as many children as the value of pm.max_children
    if [ "$php_pm" = "static" ]; then
        php_max_children=$(($php_max_children / 2))
    fi
    php_max_children=$(at_least_one $php_max_children)

    # To not overload the proc, limit the number of children to 4 times the number of cores.
    local core_number=$(nproc)
    local max_proc=$(($core_number * 4))
    if [ $php_max_children -gt $max_proc ]; then
        php_max_children=$max_proc
    fi

    # Get a potential forced value for php_max_children
    local php_forced_max_children=$(ynh_app_setting_get --app=$app --key=php_forced_max_children)
    if [ -n "$php_forced_max_children" ]; then
        php_max_children=$php_forced_max_children
    fi

    if [ "$php_pm" = "dynamic" ]; then
        # Define pm.start_servers, pm.min_spare_servers and pm.max_spare_servers for a dynamic process manager
        php_min_spare_servers=$(($php_max_children / $min_spare_servers_factor))
        php_min_spare_servers=$(at_least_one $php_min_spare_servers)

        php_max_spare_servers=$(($php_max_children / 2))
        php_max_spare_servers=$(at_least_one $php_max_spare_servers)

        php_start_servers=$(($php_min_spare_servers + ($php_max_spare_servers - $php_min_spare_servers) / 2))
        php_start_servers=$(at_least_one $php_start_servers)
    else
        php_min_spare_servers=0
        php_max_spare_servers=0
        php_start_servers=0
    fi

    if [ $print -eq 1 ]; then
        ynh_print_warn --message="Footprint=${footprint}Mb by pool."
        ynh_print_warn --message="Process manager=$php_pm"
        ynh_print_warn --message="Max RAM=${max_ram}Mb"
        if [ "$php_pm" != "static" ]; then
            ynh_print_warn --message="\nMax estimated footprint=$(($php_max_children * $footprint))"
            ynh_print_warn --message="Min estimated footprint=$(($php_min_spare_servers * $footprint))"
        fi
        if [ "$php_pm" = "dynamic" ]; then
            ynh_print_warn --message="Estimated average footprint=$(($php_max_spare_servers * $footprint))"
        elif [ "$php_pm" = "static" ]; then
            ynh_print_warn --message="Estimated footprint=$(($php_max_children * $footprint))"
        fi
        ynh_print_warn --message="\nRaw php-fpm values:"
        ynh_print_warn --message="pm.max_children = $php_max_children"
        if [ "$php_pm" = "dynamic" ]; then
            ynh_print_warn --message="pm.start_servers = $php_start_servers"
            ynh_print_warn --message="pm.min_spare_servers = $php_min_spare_servers"
            ynh_print_warn --message="pm.max_spare_servers = $php_max_spare_servers"
        fi
    fi
}

readonly YNH_DEFAULT_COMPOSER_VERSION=1.10.17
# Declare the actual composer version to use.
# A packager willing to use another version of composer can override the variable into its _common.sh.
YNH_COMPOSER_VERSION=${YNH_COMPOSER_VERSION:-$YNH_DEFAULT_COMPOSER_VERSION}

# Execute a command with Composer
#
# usage: ynh_composer_exec [--phpversion=phpversion] [--workdir=$install_dir] --commands="commands"
# | arg: -v, --phpversion - PHP version to use with composer
# | arg: -w, --workdir - The directory from where the command will be executed. Default $install_dir or $final_path
# | arg: -c, --commands - Commands to execute.
#
# Requires YunoHost version 4.2 or higher.
ynh_composer_exec() {
    local _globalphpversion=${phpversion-:}
    # Declare an array to define the options of this helper.
    local legacy_args=vwc
    declare -Ar args_array=([v]=phpversion= [w]=workdir= [c]=commands=)
    local phpversion
    local workdir
    local commands
    # Manage arguments with getopts
    ynh_handle_getopts_args "$@"
    workdir="${workdir:-${install_dir:-$final_path}}"

    if dpkg --compare-versions ${YNH_APP_PACKAGING_FORMAT:-0} lt 2; then
        phpversion="${phpversion:-$YNH_PHP_VERSION}"
    else
        phpversion="${phpversion:-$_globalphpversion}"
    fi

    COMPOSER_HOME="$workdir/.composer" COMPOSER_MEMORY_LIMIT=-1 \
        php${phpversion} "$workdir/composer.phar" $commands \
        -d "$workdir" --no-interaction --no-ansi 2>&1
}

# Install and initialize Composer in the given directory
#
# usage: ynh_install_composer [--phpversion=phpversion] [--workdir=$install_dir] [--install_args="--optimize-autoloader"] [--composerversion=composerversion]
# | arg: -v, --phpversion - PHP version to use with composer
# | arg: -w, --workdir - The directory from where the command will be executed. Default $install_dir.
# | arg: -a, --install_args - Additional arguments provided to the composer install. Argument --no-dev already include
# | arg: -c, --composerversion - Composer version to install
#
# Requires YunoHost version 4.2 or higher.
ynh_install_composer() {
    local _globalphpversion=${phpversion-:}
    # Declare an array to define the options of this helper.
    local legacy_args=vwac
    declare -Ar args_array=([v]=phpversion= [w]=workdir= [a]=install_args= [c]=composerversion=)
    local phpversion
    local workdir
    local install_args
    local composerversion
    # Manage arguments with getopts
    ynh_handle_getopts_args "$@"
    if dpkg --compare-versions ${YNH_APP_PACKAGING_FORMAT:-0} lt 2; then
        workdir="${workdir:-$final_path}"
    else
        workdir="${workdir:-$install_dir}"
    fi

    if dpkg --compare-versions ${YNH_APP_PACKAGING_FORMAT:-0} lt 2; then
        phpversion="${phpversion:-$YNH_PHP_VERSION}"
    else
        phpversion="${phpversion:-$_globalphpversion}"
    fi

    install_args="${install_args:-}"
    composerversion="${composerversion:-$YNH_COMPOSER_VERSION}"

    curl -sS https://getcomposer.org/installer \
        | COMPOSER_HOME="$workdir/.composer" \
            php${phpversion} -- --quiet --install-dir="$workdir" --version=$composerversion \
        || ynh_die --message="Unable to install Composer."

    # install dependencies
    ynh_composer_exec --phpversion="${phpversion}" --workdir="$workdir" --commands="install --no-dev $install_args" \
        || ynh_die --message="Unable to install core dependencies with Composer."
}<|MERGE_RESOLUTION|>--- conflicted
+++ resolved
@@ -70,24 +70,15 @@
 ynh_add_fpm_config() {
     local _globalphpversion=${phpversion-:}
     # Declare an array to define the options of this helper.
-<<<<<<< HEAD
-    local legacy_args=vuf
-    local -A args_array=([v]=phpversion= [u]=usage= [f]=footprint=)
-=======
-    local legacy_args=vufpdg
-    local -A args_array=([v]=phpversion= [u]=usage= [f]=footprint= [p]=package= [d]=dedicated_service [g]=group=)
+    local legacy_args=vufg
+    local -A args_array=([v]=phpversion= [u]=usage= [f]=footprint= [g]=group=)
     local group
->>>>>>> dd161e8d
     local phpversion
     local usage
     local footprint
     # Manage arguments with getopts
     ynh_handle_getopts_args "$@"
-<<<<<<< HEAD
-=======
-    package=${package:-}
     group=${group:-}
->>>>>>> dd161e8d
 
     # The default behaviour is to use the template.
     local autogenconf=false
