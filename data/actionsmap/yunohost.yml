--- conflicted
+++ resolved
@@ -1136,16 +1136,13 @@
                     full: --runlevel
                     help: Runlevel priority of the service
                     type: int
-<<<<<<< HEAD
                 -n:
                     full: --need_lock
                     help: Use this option to prevent deadlocks if the service does invoke yunohost commands.
                     action: store_true
-=======
                 -d:
                     full: --description
                     help: Description of the service
->>>>>>> c3d8da7f
 
         ### service_remove()
         remove:
