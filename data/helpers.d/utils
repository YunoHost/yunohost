--- conflicted
+++ resolved
@@ -25,7 +25,6 @@
     done
 }
 
-<<<<<<< HEAD
 # Restore a previous backup if the upgrade process failed
 #
 # usage:
@@ -85,7 +84,7 @@
 	else
 		ynh_die "Backup failed, the upgrade process was aborted."
 	fi
-=======
+
 # Download, check integrity, uncompress and patch the source from app.src
 #
 # The file conf/app.src need to contains:
@@ -227,5 +226,4 @@
 
 	# Curl the URL
 	curl --silent --show-error -kL -H "Host: $domain" --resolve $domain:443:127.0.0.1 $POST_data "$full_page_url"
->>>>>>> 59c918bb
 }