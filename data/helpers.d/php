--- conflicted
+++ resolved
@@ -7,19 +7,15 @@
 
 # Create a dedicated php-fpm config
 #
-<<<<<<< HEAD
-# usage: ynh_add_fpm_config [--phpversion=7.X] [--dedicated_service]
-# | arg: -v, --phpversion - Version of php to use.
-# | arg: -d, --dedicated_service - Use a dedicated php-fpm service instead of the common one.
-=======
-# usage 1: ynh_add_fpm_config [--phpversion=7.X] [--use_template] [--package=packages]
+# usage 1: ynh_add_fpm_config [--phpversion=7.X] [--use_template] [--package=packages] [--dedicated_service]
 # | arg: -v, --phpversion - Version of php to use.
 # | arg: -t, --use_template - Use this helper in template mode.
 # | arg: -p, --package - Additionnal php packages to install
+# | arg: -d, --dedicated_service - Use a dedicated php-fpm service instead of the common one.
 #
 # -----------------------------------------------------------------------------
 #
-# usage 2: ynh_add_fpm_config [--phpversion=7.X] --usage=usage --footprint=footprint [--package=packages]
+# usage 2: ynh_add_fpm_config [--phpversion=7.X] --usage=usage --footprint=footprint [--package=packages] [--dedicated_service]
 # | arg: -v, --phpversion - Version of php to use.
 # | arg: -f, --footprint      - Memory footprint of the service (low/medium/high).
 # low    - Less than 20Mb of ram by pool.
@@ -35,6 +31,7 @@
 # high   - High usage, frequently visited website.
 #
 # | arg: -p, --package - Additionnal php packages to install for a specific version of php
+# | arg: -d, --dedicated_service - Use a dedicated php-fpm service instead of the common one.
 #
 #
 # The footprint of the service will be used to defined the maximum footprint we can allow, which is half the maximum RAM.
@@ -57,25 +54,18 @@
 #   'pm.max_children', the footprint is important (but will be set as maximum a quarter of the maximum
 #   RAM) but the impact on the proc is lower. The service will be quick to answer as there's always many
 #   children ready to answer.
->>>>>>> f6377b38
 #
 # Requires YunoHost version 2.7.2 or higher.
 ynh_add_fpm_config () {
 	# Declare an array to define the options of this helper.
-<<<<<<< HEAD
-	local legacy_args=vd
-	declare -Ar args_array=( [v]=phpversion= [d]=dedicated_service )
-	local phpversion
-	local dedicated_service
-=======
-	local legacy_args=vtufp
-	declare -Ar args_array=( [v]=phpversion= [t]=use_template [u]=usage= [f]=footprint= [p]=package= )
+	local legacy_args=vtufpd
+	declare -Ar args_array=( [v]=phpversion= [t]=use_template [u]=usage= [f]=footprint= [p]=package= [d]=dedicated_service )
 	local phpversion
 	local use_template
 	local usage
 	local footprint
 	local package
->>>>>>> f6377b38
+	local dedicated_service
 	# Manage arguments with getopts
 	ynh_handle_getopts_args "$@"
 	package=${package:-}
@@ -131,11 +121,8 @@
 
 	ynh_app_setting_set --app=$app --key=fpm_config_dir --value="$fpm_config_dir"
 	ynh_app_setting_set --app=$app --key=fpm_service --value="$fpm_service"
-<<<<<<< HEAD
 	ynh_app_setting_set --app=$app --key=fpm_dedicated_service --value="$dedicated_service"
-=======
 	ynh_app_setting_set --app=$app --key=phpversion --value=$phpversion
->>>>>>> f6377b38
 	finalphpconf="$fpm_config_dir/pool.d/$app.conf"
 
 	# Migrate from mutual php service to dedicated one.
@@ -156,13 +143,6 @@
 
 	ynh_backup_if_checksum_is_different --file="$finalphpconf"
 
-<<<<<<< HEAD
-	cp ../conf/php-fpm.conf "$finalphpconf"
-	ynh_replace_string --match_string="__NAMETOCHANGE__" --replace_string="$app" --target_file="$finalphpconf"
-	ynh_replace_string --match_string="__FINALPATH__" --replace_string="$final_path" --target_file="$finalphpconf"
-	ynh_replace_string --match_string="__USER__" --replace_string="$app" --target_file="$finalphpconf"
-	ynh_replace_string --match_string="__PHPVERSION__" --replace_string="$phpversion" --target_file="$finalphpconf"
-=======
 	if [ $use_template -eq 1 ]
 	then
                 # Usage 1, use the template in ../conf/php-fpm.conf
@@ -225,7 +205,6 @@
 		fi
 	fi
 
->>>>>>> f6377b38
 	chown root: "$finalphpconf"
 	ynh_store_file_checksum --file="$finalphpconf"
 
@@ -239,7 +218,6 @@
 		ynh_store_file_checksum "$finalphpini"
 	fi
 
-<<<<<<< HEAD
 	if [ $dedicated_service -eq 1 ]
 	then
 		# Create a dedicated php-fpm.conf for the service
@@ -278,9 +256,6 @@
 		# Reload php, to not impact other parts of the system using php
 		ynh_systemd_action --service_name=$fpm_service --action=reload
 	fi
-=======
-	ynh_systemd_action --service_name=$fpm_service --action=reload
->>>>>>> f6377b38
 }
 
 # Remove the dedicated php-fpm config
@@ -291,11 +266,8 @@
 ynh_remove_fpm_config () {
 	local fpm_config_dir=$(ynh_app_setting_get --app=$app --key=fpm_config_dir)
 	local fpm_service=$(ynh_app_setting_get --app=$app --key=fpm_service)
-<<<<<<< HEAD
 	local dedicated_service=$(ynh_app_setting_get --app=$app --key=fpm_dedicated_service)
 	dedicated_service=${dedicated_service:-0}
-	# Assume php version 7.0 if not set
-=======
 	# Get the version of php used by this app
 	local phpversion=$(ynh_app_setting_get $app phpversion)
 
@@ -303,7 +275,6 @@
 	phpversion="${phpversion:-$YNH_DEFAULT_PHP_VERSION}"
 
 	# Assume default php files if not set
->>>>>>> f6377b38
 	if [ -z "$fpm_config_dir" ]; then
 		fpm_config_dir="/etc/php/$YNH_DEFAULT_PHP_VERSION/fpm"
 		fpm_service="php$YNH_DEFAULT_PHP_VERSION-fpm"
@@ -317,16 +288,12 @@
 		ynh_secure_remove --file="$fpm_config_dir/php-fpm-$app.conf"
 		# Remove the service from the list of services known by Yunohost
 		yunohost service remove $fpm_service
+	elif ynh_package_is_installed --package="php${phpversion}-fpm"; then
+		ynh_systemd_action --service_name=$fpm_service --action=reload
 	fi
 
 	ynh_secure_remove --file="$fpm_config_dir/pool.d/$app.conf"
 	ynh_secure_remove --file="$fpm_config_dir/conf.d/20-$app.ini" 2>&1
-<<<<<<< HEAD
-=======
-
-	if ynh_package_is_installed --package="php${phpversion}-fpm"; then
-		ynh_systemd_action --service_name=$fpm_service --action=reload
-	fi
 
 	# If the php version used is not the default version for YunoHost
 	if [ "$phpversion" != "$YNH_DEFAULT_PHP_VERSION" ]
@@ -557,5 +524,4 @@
             ynh_debug --message="pm.max_spare_servers = $php_max_spare_servers"
         fi
     fi
->>>>>>> f6377b38
 }