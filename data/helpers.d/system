#!/bin/bash

# Manage a fail of the script
#
# [internal]
#
# usage: 
# ynh_exit_properly is used only by the helper ynh_abort_if_errors.
# You should not use it directly.
# Instead, add to your script:
# ynh_clean_setup () {
#        instructions...
# }
#
# This function provide a way to clean some residual of installation that not managed by remove script.
#
# It prints a warning to inform that the script was failed, and execute the ynh_clean_setup function if used in the app script
#
ynh_exit_properly () {
	local exit_code=$?
	if [ "$exit_code" -eq 0 ]; then
			exit 0	# Exit without error if the script ended correctly
	fi

	trap '' EXIT	# Ignore new exit signals
	set +eu	# Do not exit anymore if a command fail or if a variable is empty

	echo -e "!!\n  $app's script has encountered an error. Its execution was cancelled.\n!!" >&2

	if type -t ynh_clean_setup > /dev/null; then	# Check if the function exist in the app script.
		ynh_clean_setup	# Call the function to do specific cleaning for the app.
	fi

	ynh_die	# Exit with error status
}

# Exits if an error occurs during the execution of the script.
#
# usage: ynh_abort_if_errors
#
# This configure the rest of the script execution such that, if an error occurs
# or if an empty variable is used, the execution of the script stops
# immediately and a call to `ynh_clean_setup` is triggered if it has been
# defined by your script.
#
ynh_abort_if_errors () {
	set -eu	# Exit if a command fail, and if a variable is used unset.
	trap ynh_exit_properly EXIT	# Capturing exit signals on shell script
}

# Fetch the Debian release codename
#
# usage: ynh_get_debian_release
# | ret: The Debian release codename (i.e. jessie, stretch, ...)
ynh_get_debian_release () {
	echo $(lsb_release --codename --short)
}

<<<<<<< HEAD
# Start (or other actions) a service,  print a log in case of failure and optionnaly wait until the service is completely started
#
# usage: ynh_systemd_action [-n service_name] [-a action] [ [-l "line to match"] [-p log_path] [-t timeout] [-e length] ]
# | arg: -n, --service_name= - Name of the service to reload. Default : $app
# | arg: -a, --action=       - Action to perform with systemctl. Default: start
# | arg: -l, --line_match=   - Line to match - The line to find in the log to attest the service have finished to boot.
#                              If not defined it don't wait until the service is completely started.
#                              WARNING: When using --line_match, you should always add `ynh_clean_check_starting` into your
#                                `ynh_clean_setup` at the beginning of the script. Otherwise, tail will not stop in case of failure
#                                of the script. The script will then hang forever.
# | arg: -p, --log_path=     - Log file - Path to the log file. Default : /var/log/$app/$app.log
# | arg: -t, --timeout=      - Timeout - The maximum time to wait before ending the watching. Default : 300 seconds.
# | arg: -e, --length=       - Length of the error log : Default : 20
ynh_systemd_action() {
    # Declare an array to define the options of this helper.
    declare -Ar args_array=( [n]=service_name= [a]=action= [l]=line_match= [p]=log_path= [t]=timeout= [e]=length= )
    local service_name
    local action
    local line_match
    local length
    local log_path
    local timeout

    # Manage arguments with getopts
    ynh_handle_getopts_args "$@"

    local service_name="${service_name:-$app}"
    local action=${action:-start}
    local log_path="${log_path:-/var/log/$service_name/$service_name.log}"
    local length=${length:-20}
    local timeout=${timeout:-300}

    # Start to read the log
    if [[ -n "${line_match:-}" ]]
    then
        local templog="$(mktemp)"
        # Following the starting of the app in its log
        if [ "$log_path" == "systemd" ] ; then
            # Read the systemd journal
            journalctl --unit=$service_name --follow --since=-0 --quiet > "$templog" &
            # Get the PID of the journalctl command
            local pid_tail=$!
        else
            # Read the specified log file
            tail -F -n0 "$log_path" > "$templog" &
            # Get the PID of the tail command
            local pid_tail=$!
        fi
    fi

    echo "${action^} the service $service_name" >&2
    systemctl $action $service_name \
        || ( journalctl --no-pager --lines=$length -u $service_name >&2 \
        ; test -e "$log_path" && echo "--" && tail --lines=$length "$log_path" >&2 \
        ; false )

    # Start the timeout and try to find line_match
    if [[ -n "${line_match:-}" ]]
    then
        local i=0
        for i in $(seq 1 $timeout)
        do
            # Read the log until the sentence is found, that means the app finished to start. Or run until the timeout
            if grep --quiet "$line_match" "$templog"
            then
                echo "The service $service_name has correctly started." >&2
                break
            fi
            echo -n "." >&2
            sleep 1
        done
        if [ $i -eq $timeout ]
        then
            echo "The service $service_name didn't fully started before the timeout." >&2
            echo "Please find here an extract of the end of the log of the service $service_name:"
            journalctl --no-pager --lines=$length -u $service_name >&2
            test -e "$log_path" && echo "--" && tail --lines=$length "$log_path" >&2
        fi

        echo ""
        ynh_clean_check_starting
    fi
}

# Clean temporary process and file used by ynh_check_starting
# (usually used in ynh_clean_setup scripts)
#
# usage: ynh_clean_check_starting
ynh_clean_check_starting () {
	# Stop the execution of tail.
	kill -s 15 $pid_tail 2>&1
	ynh_secure_remove "$templog" 2>&1
=======
# Read the value of a key in a ynh manifest file
#
# usage: ynh_read_manifest manifest key
# | arg: -m, --manifest= - Path of the manifest to read
# | arg: -k, --key= - Name of the key to find
ynh_read_manifest () {
	# Declare an array to define the options of this helper.
        declare -Ar args_array=( [m]=manifest= [k]=manifest_key= )
        local manifest
        local manifest_key
	# Manage arguments with getopts
	ynh_handle_getopts_args "$@"

	if [ ! -e "$manifest" ]; then
		# If the manifest isn't found, try the common place for backup and restore script.
		manifest="../settings/manifest.json"
	fi

	jq ".$manifest_key" "$manifest" --raw-output
}

# Read the upstream version from the manifest
# The version number in the manifest is defined by <upstreamversion>~ynh<packageversion>
# For example : 4.3-2~ynh3
# This include the number before ~ynh
# In the last example it return 4.3-2
#
# usage: ynh_app_upstream_version [-m manifest]
# | arg: -m, --manifest= - Path of the manifest to read
ynh_app_upstream_version () {
    declare -Ar args_array=( [m]=manifest= )
    local manifest
    # Manage arguments with getopts
    ynh_handle_getopts_args "$@"

    manifest="${manifest:-../manifest.json}"
    version_key=$(ynh_read_manifest --manifest="$manifest" --manifest_key="version")
    echo "${version_key/~ynh*/}"
}

# Read package version from the manifest
# The version number in the manifest is defined by <upstreamversion>~ynh<packageversion>
# For example : 4.3-2~ynh3
# This include the number after ~ynh
# In the last example it return 3
#
# usage: ynh_app_package_version [-m manifest]
# | arg: -m, --manifest= - Path of the manifest to read
ynh_app_package_version () {
    declare -Ar args_array=( [m]=manifest= )
    local manifest
    # Manage arguments with getopts
    ynh_handle_getopts_args "$@"

    manifest="${manifest:-../manifest.json}"
    version_key=$(ynh_read_manifest --manifest="$manifest" --manifest_key="version")
    echo "${version_key/*~ynh/}"
}

# Checks the app version to upgrade with the existing app version and returns:
# - UPGRADE_APP if the upstream app version has changed
# - UPGRADE_PACKAGE if only the YunoHost package has changed
#
## It stops the current script without error if the package is up-to-date
#
# This helper should be used to avoid an upgrade of an app, or the upstream part
# of it, when it's not needed
#
# To force an upgrade, even if the package is up to date,
# you have to set the variable YNH_FORCE_UPGRADE before.
# example: sudo YNH_FORCE_UPGRADE=1 yunohost app upgrade MyApp
#
# usage: ynh_check_app_version_changed
ynh_check_app_version_changed () {
  local force_upgrade=${YNH_FORCE_UPGRADE:-0}
  local package_check=${PACKAGE_CHECK_EXEC:-0}

  # By default, upstream app version has changed
  local return_value="UPGRADE_APP"

  local current_version=$(ynh_read_manifest --manifest="/etc/yunohost/apps/$YNH_APP_INSTANCE_NAME/manifest.json" --manifest_key="version" || echo 1.0)
  local current_upstream_version="$(ynh_app_upstream_version --manifest="/etc/yunohost/apps/$YNH_APP_INSTANCE_NAME/manifest.json")"
  local update_version=$(ynh_read_manifest --manifest="../manifest.json" --manifest_key="version" || echo 1.0)
  local update_upstream_version="$(ynh_app_upstream_version)"

  if [ "$current_version" == "$update_version" ] ; then
      # Complete versions are the same
      if [ "$force_upgrade" != "0" ]
      then
        echo "Upgrade forced by YNH_FORCE_UPGRADE." >&2
        unset YNH_FORCE_UPGRADE
      elif [ "$package_check" != "0" ]
      then
        echo "Upgrade forced for package check." >&2
      else
        ynh_die "Up-to-date, nothing to do" 0
      fi
  elif [ "$current_upstream_version" == "$update_upstream_version" ] ; then
    # Upstream versions are the same, only YunoHost package versions differ
    return_value="UPGRADE_PACKAGE"
  fi
  echo $return_value
>>>>>>> bca2af33
}<|MERGE_RESOLUTION|>--- conflicted
+++ resolved
@@ -56,7 +56,6 @@
 	echo $(lsb_release --codename --short)
 }
 
-<<<<<<< HEAD
 # Start (or other actions) a service,  print a log in case of failure and optionnaly wait until the service is completely started
 #
 # usage: ynh_systemd_action [-n service_name] [-a action] [ [-l "line to match"] [-p log_path] [-t timeout] [-e length] ]
@@ -149,7 +148,7 @@
 	# Stop the execution of tail.
 	kill -s 15 $pid_tail 2>&1
 	ynh_secure_remove "$templog" 2>&1
-=======
+
 # Read the value of a key in a ynh manifest file
 #
 # usage: ynh_read_manifest manifest key
@@ -252,5 +251,4 @@
     return_value="UPGRADE_PACKAGE"
   fi
   echo $return_value
->>>>>>> bca2af33
 }