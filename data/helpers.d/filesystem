--- conflicted
+++ resolved
@@ -81,7 +81,6 @@
     echo $TMP_DIR
 }
 
-<<<<<<< HEAD
 # Calculate and store a file checksum into the app settings
 #
 # $app should be defined when calling this helper
@@ -115,7 +114,10 @@
 			sudo cp -a "$file" "$backup_file"	# Backup the current file
 			echo "File $file has been manually modified since the installation or last upgrade. So it has been duplicated in $backup_file" >&2
 			echo "$backup_file"	# Return the name of the backup file
-=======
+		fi
+	fi
+}
+
 # Remove a file or a directory securely
 #
 # usage: ynh_secure_remove path_to_remove
@@ -140,7 +142,6 @@
 			sudo rm -R "$path_to_remove"
 		else
 			echo "$path_to_remove wasn't deleted because it doesn't exist." >&2
->>>>>>> f9437bbd
 		fi
 	fi
 }