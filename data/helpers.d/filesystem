--- conflicted
+++ resolved
@@ -189,12 +189,6 @@
     # Restore ORIGIN_PATH into DEST_PATH
     mkdir -p $(dirname "$DEST_PATH")
 
-<<<<<<< HEAD
-    # Do a move if YNH_BACKUP_DIR is already a copy
-    if ! $(mountpoint -q $YNH_BACKUP_DIR); then
-        mv "$ARCHIVE_PATH" "${DEST_PATH}"
-=======
->>>>>>> 88bc2155
     # Do a copy if it's just a mounting point
     if mountpoint -q $YNH_BACKUP_DIR; then
         if [[ -d "${ARCHIVE_PATH}" ]]; then
