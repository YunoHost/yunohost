--- conflicted
+++ resolved
@@ -15,19 +15,12 @@
   DESC 'YunoHost permission for user on permission side'
   SUP distinguishedName )
 olcAttributeTypes: ( 1.3.6.1.4.1.17953.9.1.4 NAME 'URL'
-<<<<<<< HEAD
-  DESC 'YunoHost permission main URL'
+  DESC 'YunoHost permission main URL' OBSOLETE
   EQUALITY caseExactMatch
   SYNTAX 1.3.6.1.4.1.1466.115.121.1.15{128} SINGLE-VALUE )
 olcAttributeTypes: ( 1.3.6.1.4.1.17953.9.1.5 NAME 'additionalUrls'
-  DESC 'YunoHost permission additionnal URL'
+  DESC 'YunoHost permission additionnal URL' OBSOLETE
   EQUALITY caseExactMatch
-=======
-  DESC 'YunoHost permission main URL' OBSOLETE
-  SYNTAX 1.3.6.1.4.1.1466.115.121.1.15{128} SINGLE-VALUE )
-olcAttributeTypes: ( 1.3.6.1.4.1.17953.9.1.5 NAME 'additionalUrls'
-  DESC 'YunoHost permission additionnal URL' OBSOLETE
->>>>>>> 2c434acb
   SYNTAX 1.3.6.1.4.1.1466.115.121.1.15{128} )
 olcAttributeTypes: ( 1.3.6.1.4.1.17953.9.1.6 NAME 'authHeader'
   DESC 'YunoHost application, enable authentication header' OBSOLETE
