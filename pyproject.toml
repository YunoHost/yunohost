[project]
name = "yunohost"
description = "An operating system aiming to simplify as much as possible the administration of a server"
readme = "README.md"
dynamic = ["version"]
authors = [
    { name = "YunoHost", email = "yunohost@yunohost.org" }
]

requires-python = ">=3.11"

# These dependencies might not be up to date, please see debian/control instead
dependencies = [
    "bottle",
    "cryptography",
    # "dbus-python",
    "dnspython",
    "email-validator",
    "jinja2",
    "pyjwt>=1.7,<2.0",
    "lexicon",
    "miniupnpc",
    "packaging",
    "passlib",
    "psutil",
    "publicsuffix2",
    "pydantic>=1.0,<2.0",
    "pyopenssl",
    # "python-ldap",
    "python-magic",
    "pyyaml",
    "requests",
    "sdbus",
    "sortedcollections",
    "toml",
    "zeroconf",
    "zmq",
]

[dependency-groups]
tests = [
    "mypy",
    "types-passlib",
    "types-psutil",
    "types-pyOpenSSL",
    "types-pyYAML",
    "types-requests",
]

[tool.mypy]
follow_imports = "silent"
exclude = [
    "acme_tiny",
    "migrations",
    "tests"
]

[[tool.mypy.overrides]]
# We don't provide (yet) typing in moulinette
module = "moulinette.*"
ignore_missing_imports = true

[[tool.mypy.overrides]]
# Those are the public, external modules that don't provide typing
module = ["jwt", "sortedcollections", "IPython", "ldap.*", "dbus", "sdbus.*",
    "psutil", "bottle", "miniupnpc", "lexicon.*", "publicsuffix2"]
ignore_missing_imports = true


[tool.isort]
profile = "black"

[tool.black]


[tool.pytest.ini_options]
# for --cov-config see https://github.com/nedbat/coveragepy/issues/512
addopts = "-s -v --cov-config=pyproject.toml"
norecursedirs = ["dist", "doc", "build", ".tox", ".eggs"]
testpaths = ["tests/"]
markers = [
    "with_system_archive_from_3p8",
    "with_backup_recommended_app_installed",
    "clean_opt_dir",
    "with_wordpress_archive_from_3p8",
    "with_legacy_app_installed",
    "with_backup_recommended_app_installed_with_ynh_restore",
    "with_permission_app_installed",
    "other_domains",
    "with_custom_domain",
]
filterwarnings = [
    "ignore::urllib3.exceptions.InsecureRequestWarning",
]


[tool.coverage.run]
relative_files = true
branch = true
source = ["src/"]

[tool.coverage.report]
omit = [
    "src/vendor/*",
    "/usr/lib/moulinette/yunohost/*",
    "/usr/lib/python3/dist-packages/yunohost/vendor/*",
]


[tool.tox]
env_list = ["py312-lint", "py312-invalidcode", "py312-black-check", "py312-black-run"]

[tool.tox.env_run_base]
skip_install = true
allowlist_externals = ["black"]

[tool.tox.env.py312-lint]
deps = ["flake8"]
commands = [[
    "flake8", "src", "doc", "maintenance",
    "--ignore", "E402,E501,E203,W503,E741"
]]

[tool.tox.env.py312-invalidcode]
deps = ["flake8"]
commands = [[
    "flake8", "src", "bin", "maintenance",
    "--select", "F,E722,W605"
]]

<<<<<<< HEAD
[tool.tox.env.py312-mypy]
=======
[tool.tox.env.py311-mypy]
skip_install = false
>>>>>>> af4e980e
deps = ["mypy>=0.900"]
dependency_groups = ["tests"]
commands = [["mypy", "--install-types", "--non-interactive", "src/",]]

[tool.tox.env.py312-black-check]
deps = ["flake8"]
commands = [["black", "bin", "src", "doc", "maintenance", "tests", "--check", "--diff"]]

[tool.tox.env.py312-black-run]
deps = ["black"]
commands = [["black", "bin", "src", "doc", "maintenance", "tests"]]<|MERGE_RESOLUTION|>--- conflicted
+++ resolved
@@ -108,40 +108,36 @@
 
 
 [tool.tox]
-env_list = ["py312-lint", "py312-invalidcode", "py312-black-check", "py312-black-run"]
+env_list = ["py313-lint", "py313-invalidcode", "py313-black-check", "py313-black-run"]
 
 [tool.tox.env_run_base]
 skip_install = true
 allowlist_externals = ["black"]
 
-[tool.tox.env.py312-lint]
+[tool.tox.env.py313-lint]
 deps = ["flake8"]
 commands = [[
     "flake8", "src", "doc", "maintenance",
     "--ignore", "E402,E501,E203,W503,E741"
 ]]
 
-[tool.tox.env.py312-invalidcode]
+[tool.tox.env.py313-invalidcode]
 deps = ["flake8"]
 commands = [[
     "flake8", "src", "bin", "maintenance",
     "--select", "F,E722,W605"
 ]]
 
-<<<<<<< HEAD
-[tool.tox.env.py312-mypy]
-=======
-[tool.tox.env.py311-mypy]
+[tool.tox.env.py313-mypy]
 skip_install = false
->>>>>>> af4e980e
 deps = ["mypy>=0.900"]
 dependency_groups = ["tests"]
 commands = [["mypy", "--install-types", "--non-interactive", "src/",]]
 
-[tool.tox.env.py312-black-check]
+[tool.tox.env.py313-black-check]
 deps = ["flake8"]
 commands = [["black", "bin", "src", "doc", "maintenance", "tests", "--check", "--diff"]]
 
-[tool.tox.env.py312-black-run]
+[tool.tox.env.py313-black-run]
 deps = ["black"]
 commands = [["black", "bin", "src", "doc", "maintenance", "tests"]]