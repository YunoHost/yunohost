--- conflicted
+++ resolved
@@ -1052,13 +1052,9 @@
         permission_sync_to_user,
     )
     from yunohost.regenconf import manually_modified_files
-<<<<<<< HEAD
     from yunohost.utils.legacy import _patch_legacy_helpers
     from yunohost.utils.form import ask_questions_and_parse_answers
-=======
-    from yunohost.utils.legacy import _patch_legacy_php_versions, _patch_legacy_helpers
     from yunohost.user import user_list
->>>>>>> 4edb247a
 
     # Check if disk space available
     if free_space_in_directory("/") <= 512 * 1000 * 1000:
@@ -1150,14 +1146,10 @@
 
     # If packaging_format v2+, save all install options as settings
     if packaging_format >= 2:
-<<<<<<< HEAD
         for option in options:
-=======
-        for question in questions:
             # Except readonly "questions" that don't even have a value
-            if question.readonly:
+            if option.readonly:
                 continue
->>>>>>> 4edb247a
             # Except user-provider passwords
             # ... which we need to reinject later in the env_dict
             if option.type == "password":
@@ -1531,124 +1523,6 @@
     """
     app_settings = _get_app_settings(app) or {}
 
-<<<<<<< HEAD
-=======
-    #
-    # Legacy permission setting management
-    # (unprotected, protected, skipped_uri/regex)
-    #
-
-    is_legacy_permission_setting = any(
-        key.startswith(word + "_") for word in ["unprotected", "protected", "skipped"]
-    )
-
-    if is_legacy_permission_setting:
-        from yunohost.permission import (
-            user_permission_list,
-            user_permission_update,
-            permission_create,
-            permission_delete,
-            permission_url,
-        )
-
-        permissions = user_permission_list(full=True, apps=[app])["permissions"]
-        key_ = key.split("_")[0]
-        permission_name = f"{app}.legacy_{key_}_uris"
-        permission = permissions.get(permission_name)
-
-        # GET
-        if value is None and not delete:
-            return (
-                ",".join(permission.get("uris", []) + permission["additional_urls"])
-                if permission
-                else None
-            )
-
-        # DELETE
-        if delete:
-            # If 'is_public' setting still exists, we interpret this as
-            # coming from a legacy app (because new apps shouldn't manage the
-            # is_public state themselves anymore...)
-            #
-            # In that case, we interpret the request for "deleting
-            # unprotected/skipped" setting as willing to make the app
-            # private
-            if (
-                "is_public" in app_settings
-                and "visitors" in permissions[app + ".main"]["allowed"]
-            ):
-                if key.startswith("unprotected_") or key.startswith("skipped_"):
-                    user_permission_update(app + ".main", remove="visitors")
-
-            if permission:
-                permission_delete(permission_name)
-
-        # SET
-        else:
-            urls = value
-            # If the request is about the root of the app (/), ( = the vast majority of cases)
-            # we interpret this as a change for the main permission
-            # (i.e. allowing/disallowing visitors)
-            if urls == "/":
-                if key.startswith("unprotected_") or key.startswith("skipped_"):
-                    permission_url(app + ".main", url="/", sync_perm=False)
-                    user_permission_update(app + ".main", add="visitors")
-                else:
-                    user_permission_update(app + ".main", remove="visitors")
-            else:
-                urls = urls.split(",")
-                if key.endswith("_regex"):
-                    urls = ["re:" + url for url in urls]
-
-                if permission:
-                    # In case of new regex, save the urls, to add a new time in the additional_urls
-                    # In case of new urls, we do the same thing but inversed
-                    if key.endswith("_regex"):
-                        # List of urls to save
-                        current_urls_or_regex = [
-                            url
-                            for url in permission["additional_urls"]
-                            if not url.startswith("re:")
-                        ]
-                    else:
-                        # List of regex to save
-                        current_urls_or_regex = [
-                            url
-                            for url in permission["additional_urls"]
-                            if url.startswith("re:")
-                        ]
-
-                    new_urls = urls + current_urls_or_regex
-                    # We need to clear urls because in the old setting the new setting override the old one and dont just add some urls
-                    permission_url(permission_name, clear_urls=True, sync_perm=False)
-                    permission_url(permission_name, add_url=new_urls)
-                else:
-                    from yunohost.utils.legacy import legacy_permission_label
-
-                    # Let's create a "special" permission for the legacy settings
-                    permission_create(
-                        permission=permission_name,
-                        # FIXME find a way to limit to only the user allowed to the main permission
-                        allowed=(
-                            ["all_users"]
-                            if key.startswith("protected_")
-                            else ["all_users", "visitors"]
-                        ),
-                        url=None,
-                        additional_urls=urls,
-                        auth_header=not key.startswith("skipped_"),
-                        label=legacy_permission_label(app, key.split("_")[0]),
-                        show_tile=False,
-                        protected=True,
-                    )
-
-        return
-
-    #
-    # Regular setting management
-    #
-
->>>>>>> 4edb247a
     # GET
     if value is None and not delete:
         return app_settings.get(key, None)
@@ -2024,6 +1898,8 @@
             app = self.entity
             app_id, app_instance_nb = _parse_app_instance_name(app)
             settings = _get_app_settings(app)
+            app_setting_path = os.path.join(APPS_SETTING_PATH, self.entity)
+            manifest = _get_manifest_of_app(app_setting_path)
             env.update(
                 {
                     "app_id": app_id,
@@ -2032,10 +1908,15 @@
                     "final_path": settings.get("final_path", ""),
                     "install_dir": settings.get("install_dir", ""),
                     "YNH_APP_BASEDIR": os.path.join(APPS_SETTING_PATH, app),
+                    "YNH_APP_PACKAGING_FORMAT": str(manifest["packaging_format"]),
                 }
             )
-
-<<<<<<< HEAD
+            app_script_env = _make_environment_for_app_script(app)
+            # Note that we only need to update settings wich are not already set
+            # The settings from config panel should be keep as it is
+            app_script_env.update(env)
+            env = app_script_env
+
             ret, values = hook_exec(config_script, args=[action], env=env)
             if ret != 0:
                 if action == "show":
@@ -2045,33 +1926,6 @@
                 else:
                     raise YunohostError("app_action_failed", action=action, app=app)
             return values
-=======
-        # Call config script to extract current values
-        logger.debug(f"Calling '{action}' action from config script")
-        app = self.entity
-        app_id, app_instance_nb = _parse_app_instance_name(app)
-        settings = _get_app_settings(app)
-        app_setting_path = os.path.join(APPS_SETTING_PATH, self.entity)
-        manifest = _get_manifest_of_app(app_setting_path)
-        # FIXME: this is inconsistent with other script call ...
-        # this should be based on _make_environment_for_app_script ...
-        env.update(
-            {
-                "app_id": app_id,
-                "app": app,
-                "app_instance_nb": str(app_instance_nb),
-                "final_path": settings.get("final_path", ""),
-                "install_dir": settings.get("install_dir", ""),
-                "YNH_APP_BASEDIR": os.path.join(APPS_SETTING_PATH, app),
-                "YNH_APP_PACKAGING_FORMAT": str(manifest["packaging_format"]),
-            }
-        )
-        app_script_env = _make_environment_for_app_script(app)
-        # Note that we only need to update settings wich are not already set
-        # The settings from config panel should be keep as it is
-        app_script_env.update(env)
-        env = app_script_env
->>>>>>> 4edb247a
 
     return AppConfigPanel
 
