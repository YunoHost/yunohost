#
# Copyright (c) 2024 YunoHost Contributors
#
# This file is part of YunoHost (see https://yunohost.org)
#
# This program is free software: you can redistribute it and/or modify
# it under the terms of the GNU Affero General Public License as
# published by the Free Software Foundation, either version 3 of the
# License, or (at your option) any later version.
#
# This program is distributed in the hope that it will be useful,
# but WITHOUT ANY WARRANTY; without even the implied warranty of
# MERCHANTABILITY or FITNESS FOR A PARTICULAR PURPOSE.  See the
# GNU Affero General Public License for more details.
#
# You should have received a copy of the GNU Affero General Public License
# along with this program. If not, see <http://www.gnu.org/licenses/>.
#
import os
import re
import pwd
import grp
import random
import subprocess
import copy
from logging import getLogger
from typing import TYPE_CHECKING, Any, TextIO, Optional, Callable, Union, cast

from moulinette import Moulinette, m18n
from moulinette.utils.process import check_output

from yunohost.utils.error import YunohostError, YunohostValidationError
from yunohost.service import service_status
from yunohost.log import is_unit_operation
from yunohost.utils.system import binary_to_human

if TYPE_CHECKING:
    from yunohost.log import OperationLogger
    from bottle import HTTPResponse as HTTPResponseType
    from moulinette.utils.log import MoulinetteLogger
    logger = cast(MoulinetteLogger, getLogger("yunohost.user"))
else:
    logger = getLogger("yunohost.user")


FIELDS_FOR_IMPORT = {
    "username": r"^[a-z0-9_.]+$",
    "firstname": r"^([^\W\d_]{1,30}[ ,.\'-]{0,3})+$",
    "lastname": r"^([^\W\d_]{1,30}[ ,.\'-]{0,3})+$",
    "password": r"^|(.{3,})$",
    "mail": r"^([\w.-]+@([^\W_A-Z]+([-]*[^\W_A-Z]+)*\.)+((xn--)?[^\W_]{2,}))$",
    "mail-alias": r"^|([\w.-]+@([^\W_A-Z]+([-]*[^\W_A-Z]+)*\.)+((xn--)?[^\W_]{2,}),?)+$",
    "mail-forward": r"^|([\w\+.-]+@([^\W_A-Z]+([-]*[^\W_A-Z]+)*\.)+((xn--)?[^\W_]{2,}),?)+$",
    "mailbox-quota": r"^(\d+[bkMGT])|0|$",
    "groups": r"^|([a-z0-9_]+(,?[a-z0-9_]+)*)$",
}

ADMIN_ALIASES = ["root", "admin", "admins", "webmaster", "postmaster", "abuse"]


def user_list(fields: Optional[list[str]] = None) -> dict[str, dict[str, Any]]:
    from yunohost.utils.ldap import _get_ldap_interface

    ldap_attrs = {
        "username": "uid",
        "password": "",  # We can't request password in ldap
        "fullname": "cn",
        "firstname": "givenName",
        "lastname": "sn",
        "mail": "mail",
        "mail-alias": "mail",
        "mail-forward": "maildrop",
        "mailbox-quota": "mailuserquota",
        "groups": "memberOf",
        "shell": "loginShell",
        "home-path": "homeDirectory",
    }

    def display_default(values, _):
        return values[0] if len(values) == 1 else values

    display: dict[str, Callable[[list[str], dict], Any]] = {
        "password": lambda values, user: "",
        "mail": lambda values, user: display_default(values[:1], user),
        "mail-alias": lambda values, _: values[1:],
        "mail-forward": lambda values, user: [
            forward for forward in values if forward != user["uid"][0]
        ],
        "groups": lambda values, user: [
            group[3:].split(",")[0]
            for group in values
            if not group.startswith("cn=all_users,")
            and not group.startswith("cn=" + user["uid"][0] + ",")
        ],
        "shell": lambda values, _: len(values) > 0
        and values[0].strip() == "/bin/false",
    }

    attrs = {"uid"}
    users = {}

    if not fields:
        fields = ["username", "fullname", "mail", "mailbox-quota"]

    for field in fields:
        if field in ldap_attrs:
            attrs.add(ldap_attrs[field])
        else:
            raise YunohostError("field_invalid", field)

    ldap = _get_ldap_interface()
    result = ldap.search(
        "ou=users",
        "(&(objectclass=person)(!(uid=root))(!(uid=nobody)))",
        attrs,
    )

    for user in result:
        entry: dict[str, str] = {}
        for field in fields:
            values = []
            if ldap_attrs[field] in user:
                values = user[ldap_attrs[field]]
            entry[field] = display.get(field, display_default)(values, user)

        username: str = user["uid"][0]
        users[username] = entry

    # Dict entry 0 has incompatible type "str": "dict[Any, dict[str, Any]]";
    #                           expected "str": "dict[str, str]"  [dict-item]
    return {"users": users}


def list_shells():
    with open("/etc/shells", "r") as f:
        content = f.readlines()

    return [line.strip() for line in content if line.startswith("/")]


def shellexists(shell):
    """Check if the provided shell exists and is executable."""
    return os.path.isfile(shell) and os.access(shell, os.X_OK)


@is_unit_operation([("username", "user")])
def user_create(
    operation_logger: "OperationLogger",
    username: str,
    domain: str,
    password: str,
    fullname: str,
    mailbox_quota="0",
    admin: bool = False,
    from_import: bool = False,
    loginShell=None,
) -> dict[str, str]:
    if not fullname.strip():
        raise YunohostValidationError(
            "You should specify the fullname of the user using option -F"
        )
    fullname = fullname.strip()
    firstname = fullname.split()[0]
    lastname = (
        " ".join(fullname.split()[1:]) or " "
    )  # Stupid hack because LDAP requires the sn/lastname attr, but it accepts a single whitespace...

    from yunohost.domain import domain_list, _get_maindomain, _assert_domain_exists
    from yunohost.hook import hook_callback
    from yunohost.utils.password import (
        assert_password_is_strong_enough,
        assert_password_is_compatible,
        _hash_user_password,
    )
    from yunohost.utils.ldap import _get_ldap_interface

    # Ensure compatibility and sufficiently complex password
    assert_password_is_compatible(password)
    assert_password_is_strong_enough("admin" if admin else "user", password)

    # Validate domain used for email address account
    if domain is None:
        if Moulinette.interface.type == "api":
            raise YunohostValidationError(
                "Invalid usage, you should specify a domain argument"
            )
        else:
            # On affiche les differents domaines possibles
            Moulinette.display(m18n.n("domains_available"))
            for domain in domain_list()["domains"]:
                Moulinette.display(f"- {domain}")

            maindomain = _get_maindomain()
            domain = Moulinette.prompt(
                m18n.n("ask_user_domain") + f" (default: {maindomain})"
            )
            if not domain:
                domain = maindomain

    # Check that the domain exists
    _assert_domain_exists(domain)

    mail = username + "@" + domain
    ldap = _get_ldap_interface()

    if username in user_list()["users"]:
        raise YunohostValidationError("user_already_exists", user=username)

    # Validate uniqueness of username and mail in LDAP
    try:
        ldap.validate_uniqueness({"uid": username, "mail": mail, "cn": username})
    except Exception as e:
        raise YunohostValidationError("user_creation_failed", user=username, error=e)

    # Validate uniqueness of username in system users
    all_existing_usernames = {x.pw_name for x in pwd.getpwall()}
    if username in all_existing_usernames:
        raise YunohostValidationError("system_username_exists")

    if mail.split("@")[0] in ADMIN_ALIASES:
        raise YunohostValidationError("mail_unavailable")

    if not from_import:
        operation_logger.start()

    # Get random UID/GID
    all_uid = {str(x.pw_uid) for x in pwd.getpwall()}
    all_gid = {str(x.gr_gid) for x in grp.getgrall()}

    # Prevent users from obtaining uid 1007 which is the uid of the legacy admin,
    # and there could be a edge case where a new user becomes owner of an old, removed admin user
    all_uid.add("1007")
    all_gid.add("1007")

    uid_guid_found = False
    while not uid_guid_found:
        # LXC uid number is limited to 65536 by default
        uid: str = str(random.randint(1001, 65000))
        uid_guid_found = uid not in all_uid and uid not in all_gid

    if not loginShell:
        loginShell = "/bin/bash"
    else:
        if not shellexists(loginShell) or loginShell not in list_shells():
            raise YunohostValidationError("invalid_shell", shell=loginShell)

    attr_dict = {
        "objectClass": [
            "mailAccount",
            "inetOrgPerson",
            "posixAccount",
            "userPermissionYnh",
        ],
        "givenName": [firstname],
        "sn": [lastname],
        "displayName": [fullname],
        "cn": [fullname],
        "uid": [username],
        "mail": mail,  # NOTE: this one seems to be already a list
        "maildrop": [username],
        "mailuserquota": [mailbox_quota],
        "userPassword": [_hash_user_password(password)],
        "gidNumber": [uid],
        "uidNumber": [uid],
        "homeDirectory": ["/home/" + username],
        "loginShell": [loginShell],
    }

    try:
        ldap.add(f"uid={username},ou=users", attr_dict)
    except Exception as e:
        raise YunohostError("user_creation_failed", user=username, error=e)

    # Invalidate passwd and group to take user and group creation into account
    subprocess.call(["nscd", "-i", "passwd"])
    subprocess.call(["nscd", "-i", "group"])

    try:
        # Attempt to create user home folder
        subprocess.check_call(["mkhomedir_helper", username])
    except subprocess.CalledProcessError:
        home = f"/home/{username}"
        if not os.path.isdir(home):
            logger.warning(m18n.n("user_home_creation_failed", home=home), exc_info=True)

    try:
        subprocess.check_call(["setfacl", "-m", "g:all_users:---", f"/home/{username}"])
    except subprocess.CalledProcessError:
        logger.warning(f"Failed to protect /home/{username}", exc_info=True)

    # Create group for user and add to group 'all_users'
    user_group_create(groupname=username, gid=uid, primary_group=True, sync_perm=False)
    user_group_update(groupname="all_users", add=username, force=True, sync_perm=True)
    if admin:
        user_group_update(groupname="admins", add=username, sync_perm=True)

    # Trigger post_user_create hooks
    env_dict = {
        "YNH_USER_USERNAME": username,
        "YNH_USER_MAIL": mail,
        "YNH_USER_PASSWORD": password,
        "YNH_USER_FIRSTNAME": firstname,
        "YNH_USER_LASTNAME": lastname,
    }

    hook_callback("post_user_create", args=[username, mail], env=env_dict)

    # TODO: Send a welcome mail to user
    if not from_import:
        logger.success(m18n.n("user_created"))

    return {"fullname": fullname, "username": username, "mail": mail}


@is_unit_operation([("username", "user")])
def user_delete(operation_logger: "OperationLogger", username: str, purge: bool = False, from_import: bool = False):
    from yunohost.hook import hook_callback
    from yunohost.utils.ldap import _get_ldap_interface
    from yunohost.authenticators.ldap_ynhuser import Authenticator as PortalAuth
    from yunohost.authenticators.ldap_admin import Authenticator as AdminAuth

    if username not in user_list()["users"]:
        raise YunohostValidationError("user_unknown", user=username)

    if not from_import:
        operation_logger.start()

    user_group_update("all_users", remove=username, force=True, sync_perm=False)
    for group, infos in user_group_list()["groups"].items():
        if group == "all_users":
            continue
        # If the user is in this group (and it's not the primary group),
        # remove the member from the group
        if username != group and username in infos["members"]:
            user_group_update(group, remove=username, sync_perm=False)

    # Delete primary group if it exists (why wouldnt it exists ?  because some
    # epic bug happened somewhere else and only a partial removal was
    # performed...)
    if username in user_group_list()["groups"].keys():
        user_group_delete(username, force=True, sync_perm=True)

    ldap = _get_ldap_interface()
    try:
        ldap.remove(f"uid={username},ou=users")
    except Exception as e:
        raise YunohostError("user_deletion_failed", user=username, error=e)

    PortalAuth.invalidate_all_sessions_for_user(username)
    AdminAuth.invalidate_all_sessions_for_user(username)

    # Invalidate passwd to take user deletion into account
    subprocess.call(["nscd", "-i", "passwd"])

    if purge:
        subprocess.call(["rm", "-rf", f"/home/{username}"])
        subprocess.call(["rm", "-rf", f"/var/mail/{username}"])

    hook_callback("post_user_delete", args=[username, purge])

    if not from_import:
        logger.success(m18n.n("user_deleted"))


@is_unit_operation([("username", "user")], exclude=["change_password"])
def user_update(
    operation_logger: "OperationLogger",
    username: str,
    mail: Optional[str] = None,
    change_password: Optional[str] = None,
    add_mailforward: None | str | list[str] = None,
    remove_mailforward: None | str | list[str] = None,
    add_mailalias: None | str | list[str] = None,
    remove_mailalias: None | str | list[str] = None,
    mailbox_quota: Optional[str] = None,
    from_import: bool = False,
    fullname: Optional[str] = None,
    loginShell: Optional[str] = None,
):
    if fullname and fullname.strip():
        fullname = fullname.strip()
        firstname = fullname.split()[0]
        lastname = (
            " ".join(fullname.split()[1:]) or " "
        )  # Stupid hack because LDAP requires the sn/lastname attr, but it accepts a single whitespace...
    else:
        firstname = None
        lastname = None

    from yunohost.domain import domain_list
    from yunohost.app import app_ssowatconf
    from yunohost.utils.password import (
        assert_password_is_strong_enough,
        assert_password_is_compatible,
        _hash_user_password,
    )
    from yunohost.utils.ldap import _get_ldap_interface
    from yunohost.hook import hook_callback

    domains = domain_list()["domains"]

    # Populate user informations
    ldap = _get_ldap_interface()
    attrs_to_fetch = ["givenName", "sn", "mail", "maildrop", "memberOf"]
    result = ldap.search(
        base="ou=users",
        filter="uid=" + username,
        attrs=attrs_to_fetch,
    )
    if not result:
        raise YunohostValidationError("user_unknown", user=username)
    user = result[0]
    env_dict: dict[str, str] = {"YNH_USER_USERNAME": username}

    # Get modifications from arguments
    new_attr_dict = {}
    if firstname:
        new_attr_dict["givenName"] = [firstname]  # TODO: Validate
        new_attr_dict["cn"] = new_attr_dict["displayName"] = [
            (firstname + " " + user["sn"][0]).strip()
        ]
        env_dict["YNH_USER_FIRSTNAME"] = firstname

    if lastname:
        new_attr_dict["sn"] = [lastname]  # TODO: Validate
        new_attr_dict["cn"] = new_attr_dict["displayName"] = [
            (user["givenName"][0] + " " + lastname).strip()
        ]
        env_dict["YNH_USER_LASTNAME"] = lastname

    if lastname and firstname:
        new_attr_dict["cn"] = new_attr_dict["displayName"] = [
            (firstname + " " + lastname).strip()
        ]

    # change_password is None if user_update is not called to change the password
    if change_password is not None and change_password != "":
        # when in the cli interface if the option to change the password is called
        # without a specified value, change_password will be set to the const 0.
        # In this case we prompt for the new password.
        if Moulinette.interface.type == "cli" and not change_password:
            change_password = cast(str, Moulinette.prompt(
                m18n.n("ask_password"), is_password=True, confirm=True
            ))

        # Ensure compatibility and sufficiently complex password
        assert_password_is_compatible(change_password)
        is_admin = "cn=admins,ou=groups,dc=yunohost,dc=org" in user["memberOf"]
        assert_password_is_strong_enough(
            "admin" if is_admin else "user", change_password
        )

        new_attr_dict["userPassword"] = [_hash_user_password(change_password)]
        env_dict["YNH_USER_PASSWORD"] = change_password

    if mail:
        # If the requested mail address is already as main address or as an alias by this user
        if mail in user["mail"]:
            user["mail"].remove(mail)
        # Othewise, check that this mail address is not already used by this user
        else:
            try:
                ldap.validate_uniqueness({"mail": mail})
            except Exception as e:
                raise YunohostError("user_update_failed", user=username, error=e)
        if mail[mail.find("@") + 1 :] not in domains:
            raise YunohostError(
                "mail_domain_unknown", domain=mail[mail.find("@") + 1 :]
            )

        if mail.split("@")[0] in ADMIN_ALIASES:
            raise YunohostValidationError("mail_unavailable")

        new_attr_dict["mail"] = [mail] + user["mail"][1:]

    if add_mailalias is not None:
        if not isinstance(add_mailalias, list):
            add_mailalias = [add_mailalias]
        for mail in add_mailalias:
            if mail.split("@")[0] in ADMIN_ALIASES:
                raise YunohostValidationError("mail_unavailable")

            # (c.f. similar stuff as before)
            if mail in user["mail"]:
                user["mail"].remove(mail)
            else:
                try:
                    ldap.validate_uniqueness({"mail": mail})
                except Exception as e:
                    raise YunohostError("user_update_failed", user=username, error=e)
            if mail[mail.find("@") + 1 :] not in domains:
                raise YunohostError(
                    "mail_domain_unknown", domain=mail[mail.find("@") + 1 :]
                )
            user["mail"].append(mail)
        new_attr_dict["mail"] = user["mail"]

    if remove_mailalias:
        if not isinstance(remove_mailalias, list):
            remove_mailalias = [remove_mailalias]
        for mail in remove_mailalias:
            if len(user["mail"]) > 1 and mail in user["mail"][1:]:
                user["mail"].remove(mail)
            else:
                raise YunohostValidationError("mail_alias_remove_failed", mail=mail)
        new_attr_dict["mail"] = user["mail"]

    if "mail" in new_attr_dict:
        env_dict["YNH_USER_MAILS"] = ",".join(new_attr_dict["mail"])

    if add_mailforward:
        if not isinstance(add_mailforward, list):
            add_mailforward = [add_mailforward]
        for mail in add_mailforward:
            if mail in user["maildrop"][1:]:
                continue
            user["maildrop"].append(mail)
        new_attr_dict["maildrop"] = user["maildrop"]

    if remove_mailforward:
        if not isinstance(remove_mailforward, list):
            remove_mailforward = [remove_mailforward]
        for mail in remove_mailforward:
            if len(user["maildrop"]) > 1 and mail in user["maildrop"][1:]:
                user["maildrop"].remove(mail)
            else:
                raise YunohostValidationError("mail_forward_remove_failed", mail=mail)
        new_attr_dict["maildrop"] = user["maildrop"]

    if "maildrop" in new_attr_dict:
        env_dict["YNH_USER_MAILFORWARDS"] = ",".join(new_attr_dict["maildrop"])

    if mailbox_quota is not None:
        new_attr_dict["mailuserquota"] = [mailbox_quota]
        env_dict["YNH_USER_MAILQUOTA"] = mailbox_quota

    if loginShell is not None:
        if not shellexists(loginShell) or loginShell not in list_shells():
            raise YunohostValidationError("invalid_shell", shell=loginShell)
        new_attr_dict["loginShell"] = [loginShell]
        env_dict["YNH_USER_LOGINSHELL"] = loginShell

    if not from_import:
        operation_logger.start()

    try:
        ldap.update(f"uid={username},ou=users", new_attr_dict)
    except Exception as e:
        raise YunohostError("user_update_failed", user=username, error=e)

    if "userPassword" in new_attr_dict:
        logger.info("Invalidating sessions")
        from yunohost.authenticators.ldap_ynhuser import Authenticator as PortalAuth
        PortalAuth.invalidate_all_sessions_for_user(username)

    # Invalidate passwd and group to update the loginShell
    subprocess.call(["nscd", "-i", "passwd"])
    subprocess.call(["nscd", "-i", "group"])

    # Trigger post_user_update hooks
    hook_callback("post_user_update", env=env_dict)

    if not from_import:
        app_ssowatconf()
        logger.success(m18n.n("user_updated"))
        return user_info(username)


def user_info(username: str) -> dict[str, str]:
    """
    Get user informations

    Keyword argument:
        username -- Username or mail to get informations

    """
    from yunohost.utils.ldap import _get_ldap_interface

    ldap = _get_ldap_interface()

    user_attrs = ["cn", "mail", "uid", "maildrop", "mailuserquota", "loginShell"]

    if len(username.split("@")) == 2:
        filter = "mail=" + username
    else:
        filter = "uid=" + username

    result = ldap.search("ou=users", filter, user_attrs)

    if result:
        user = result[0]
    else:
        raise YunohostValidationError("user_unknown", user=username)

    result_dict = {
        "username": user["uid"][0],
        "fullname": user["cn"][0],
        "mail": user["mail"][0],
        "loginShell": user["loginShell"][0],
        "mail-aliases": [],
        "mail-forward": [],
    }

    if len(user["mail"]) > 1:
        result_dict["mail-aliases"] = user["mail"][1:]

    if len(user["maildrop"]) > 1:
        result_dict["mail-forward"] = user["maildrop"][1:]

    if "mailuserquota" in user:
        userquota = user["mailuserquota"][0]

        if isinstance(userquota, int):
            userquota = str(userquota)

        # Test if userquota is '0' or '0M' ( quota pattern is ^(\d+[bkMGT])|0$ )
        is_limited = not re.match("0[bkMGT]?", userquota)
        storage_use = "?"

        if service_status("dovecot")["status"] != "running":
            logger.warning(m18n.n("mailbox_used_space_dovecot_down"))
        elif username not in user_permission_info("mail.main")["corresponding_users"]:
            logger.debug(m18n.n("mailbox_disabled", user=username))
        else:
            try:
                uid_ = user["uid"][0]
                cmd_result = check_output(f"doveadm -f flow quota get -u {uid_}")
            except Exception as e:
                cmd_result = ""
                logger.warning(f"Failed to fetch quota info ... : {e}")

            # Exemple of return value for cmd:
            # """Quota name=User quota Type=STORAGE Value=0 Limit=- %=0
            # Quota name=User quota Type=MESSAGE Value=0 Limit=- %=0"""
            has_value = re.search(r"Value=(\d+)", cmd_result)

            if has_value:
                storage_use_int = int(has_value.group(1)) * 1000
                storage_use = binary_to_human(storage_use_int)

                if is_limited:
                    has_percent = re.search(r"%=(\d+)", cmd_result)

                    if has_percent:
                        percentage = int(has_percent.group(1))
                        storage_use += " (%s%%)" % percentage

        result_dict["mailbox-quota"] = {
            "limit": userquota if is_limited else m18n.n("unlimit"),
            "use": storage_use,
        }

    return result_dict


def user_export() -> Union[str, "HTTPResponseType"]:
    """
    Export users into CSV

    Keyword argument:
        csv -- CSV file with columns username;firstname;lastname;password;mailbox-quota;mail;mail-alias;mail-forward;groups

    """
    import csv  # CSV are needed only in this function
    from io import StringIO

    with StringIO() as csv_io:
        writer = csv.DictWriter(
            csv_io, list(FIELDS_FOR_IMPORT.keys()), delimiter=";", quotechar='"'
        )
        writer.writeheader()
        users = user_list(list(FIELDS_FOR_IMPORT.keys()))["users"]
        for username, user in users.items():
            user["mail-alias"] = ",".join(user["mail-alias"])
            user["mail-forward"] = ",".join(user["mail-forward"])
            user["groups"] = ",".join(user["groups"])
            writer.writerow(user)

        body = csv_io.getvalue().rstrip()
    if Moulinette.interface.type == "api":
        # We return a raw bottle HTTPresponse (instead of serializable data like
        # list/dict, ...), which is gonna be picked and used directly by moulinette
        from bottle import HTTPResponse

        response = HTTPResponse(
            body=body,
            headers={
                "Content-Disposition": "attachment; filename=users.csv",
                "Content-Type": "text/csv",
            },
        )
        return response
    else:
        return body


@is_unit_operation()
def user_import(operation_logger: "OperationLogger", csvfile: TextIO, update: bool = False, delete: bool = False) -> dict[str, int]:
    """
    Import users from CSV

    Keyword argument:
        csvfile -- CSV file with columns username;firstname;lastname;password;mailbox_quota;mail;alias;forward;groups

    """

    import csv  # CSV are needed only in this function
    from moulinette.utils.text import random_ascii
    from yunohost.permission import permission_sync_to_user
    from yunohost.app import app_ssowatconf
    from yunohost.domain import domain_list

    # Pre-validate data and prepare what should be done
    actions: dict[str, list[dict[str, Any]]] = {"created": [], "updated": [], "deleted": []}
    is_well_formatted = True

    def to_list(str_list):
        L = str_list.split(",") if str_list else []
        L = [element.strip() for element in L]
        return L

    existing_users = user_list()["users"]
    existing_groups = user_group_list()["groups"]
    existing_domains = domain_list()["domains"]

    reader = csv.DictReader(csvfile, delimiter=";", quotechar='"')
    reader_fields = cast(list[str], reader.fieldnames)
    users_in_csv = []

    missing_columns: list[str] = [
        key for key in FIELDS_FOR_IMPORT.keys() if key not in reader_fields
    ]
    if missing_columns:
        raise YunohostValidationError(
            "user_import_missing_columns", columns=", ".join(missing_columns)
        )

    for user in reader:
        # Validate column values against regexes
        format_errors = [
            f"{key}: '{user[key]}' doesn't match the expected format"
            for key, validator in FIELDS_FOR_IMPORT.items()
            if user[key] is None or not re.match(validator, user[key])
        ]

        # Check for duplicated username lines
        if user["username"] in users_in_csv:
            format_errors.append(f"username '{user['username']}' duplicated")
        users_in_csv.append(user["username"])

        # Validate that groups exist
        user["groups"] = to_list(user["groups"])
        unknown_groups = [g for g in user["groups"] if g not in existing_groups]
        if unknown_groups:
            format_errors.append(
                f"username '{user['username']}': unknown groups {', '.join(unknown_groups)}"
            )

        # Validate that domains exist
        user["mail-alias"] = to_list(user["mail-alias"])
        user["mail-forward"] = to_list(user["mail-forward"])
        user["domain"] = user["mail"].split("@")[1]

        unknown_domains = []
        if user["domain"] not in existing_domains:
            unknown_domains.append(user["domain"])

        unknown_domains += [
            mail.split("@", 1)[1]
            for mail in user["mail-alias"]
            if mail.split("@", 1)[1] not in existing_domains
        ]
        unknown_domains = list(set(unknown_domains))

        if unknown_domains:
            format_errors.append(
                f"username '{user['username']}': unknown domains {', '.join(unknown_domains)}"
            )

        if format_errors:
            logger.error(
                m18n.n(
                    "user_import_bad_line",
                    line=reader.line_num,
                    details=", ".join(format_errors),
                )
            )
            is_well_formatted = False
            continue

        # Choose what to do with this line and prepare data
        user["mailbox-quota"] = user["mailbox-quota"] or "0"

        # User creation
        if user["username"] not in existing_users:
            # Generate password if not exists
            # This could be used when reset password will be merged
            if not user["password"]:
                user["password"] = random_ascii(70)
            actions["created"].append(user)
        # User update
        elif update:
            actions["updated"].append(user)

    if delete:
        actions["deleted"] = [
            {"username": user} for user in existing_users if user not in users_in_csv
        ]

    if delete and not users_in_csv:
        logger.error(
            "You used the delete option with an empty csv file ... You probably did not really mean to do that, did you !?"
        )
        is_well_formatted = False

    if not is_well_formatted:
        raise YunohostValidationError("user_import_bad_file")

    total = len(actions["created"] + actions["updated"] + actions["deleted"])

    if total == 0:
        logger.info(m18n.n("user_import_nothing_to_do"))
        return {}

    # Apply creation, update and deletion operation
    result = {"created": 0, "updated": 0, "deleted": 0, "errors": 0}

    def progress(info=""):
        progress.nb += 1
        width = 20
        bar = int(progress.nb * width / total)
        bar = "[" + "#" * bar + "." * (width - bar) + "]"
        if info:
            bar += " > " + info
        if progress.old == bar:
            return
        progress.old = bar
        logger.info(bar)

    progress.nb = 0  # type: ignore[attr-defined]
    progress.old = ""  # type: ignore[attr-defined]

    def _on_failure(user, exception):
        result["errors"] += 1
        logger.error(user + ": " + str(exception))

    def _import_update(new_infos, old_infos=False):
        remove_alias = None
        remove_forward = None
        remove_groups = []
        add_groups = new_infos["groups"]
        if old_infos:
            new_infos["mail"] = (
                None if old_infos["mail"] == new_infos["mail"] else new_infos["mail"]
            )
            remove_alias = list(
                set(old_infos["mail-alias"]) - set(new_infos["mail-alias"])
            )
            remove_forward = list(
                set(old_infos["mail-forward"]) - set(new_infos["mail-forward"])
            )
            new_infos["mail-alias"] = list(
                set(new_infos["mail-alias"]) - set(old_infos["mail-alias"])
            )
            new_infos["mail-forward"] = list(
                set(new_infos["mail-forward"]) - set(old_infos["mail-forward"])
            )

            remove_groups = list(set(old_infos["groups"]) - set(new_infos["groups"]))
            add_groups = list(set(new_infos["groups"]) - set(old_infos["groups"]))

            for group, infos in existing_groups.items():
                # Loop only on groups in 'remove_groups'
                # Ignore 'all_users' and primary group
                if (
                    group in ["all_users", new_infos["username"]]
                    or group not in remove_groups
                ):
                    continue
                # If the user is in this group (and it's not the primary group),
                # remove the member from the group
                if new_infos["username"] in infos["members"]:
                    user_group_update(
                        group,
                        remove=new_infos["username"],
                        sync_perm=False,
                        from_import=True,
                    )

        user_update(
            new_infos["username"],
            fullname=(new_infos["firstname"] + " " + new_infos["lastname"]).strip(),
            change_password=new_infos["password"],
            mailbox_quota=new_infos["mailbox-quota"],
            mail=new_infos["mail"],
            add_mailalias=new_infos["mail-alias"],
            remove_mailalias=remove_alias,
            remove_mailforward=remove_forward,
            add_mailforward=new_infos["mail-forward"],
            from_import=True,
        )

        for group in add_groups:
            if group in ["all_users", new_infos["username"]]:
                continue
            user_group_update(
                group, add=new_infos["username"], sync_perm=False, from_import=True
            )

    users = user_list(list(FIELDS_FOR_IMPORT.keys()))["users"]
    operation_logger.start()
    # We do delete and update before to avoid mail uniqueness issues
    for user in actions["deleted"]:
        try:
            user_delete(user["username"], purge=True, from_import=True)
            result["deleted"] += 1
        except YunohostError as e:
            _on_failure(user, e)
        progress(f"Deleting {user}")

    for user in actions["updated"]:
        try:
            _import_update(user, users[user["username"]])
            result["updated"] += 1
        except YunohostError as e:
            _on_failure(user["username"], e)
        progress(f"Updating {user['username']}")

    for user in actions["created"]:
        try:
            user_create(
                user["username"],
                user["domain"],
                user["password"],
                mailbox_quota=user["mailbox-quota"],
                from_import=True,
                fullname=(user["firstname"] + " " + user["lastname"]).strip(),
            )
            _import_update(user)
            result["created"] += 1
        except YunohostError as e:
            _on_failure(user["username"], e)
        progress(f"Creating {user['username']}")

    permission_sync_to_user()
    app_ssowatconf()

    if result["errors"]:
        msg = m18n.n("user_import_partial_failed")
        if result["created"] + result["updated"] + result["deleted"] == 0:
            msg = m18n.n("user_import_failed")
        logger.error(msg)
        operation_logger.error(msg)
    else:
        logger.success(m18n.n("user_import_success"))
        operation_logger.success()
    return result


#
# Group subcategory
#
def user_group_list(full: bool = False, include_primary_groups: bool = True) -> dict[str, dict[str, dict]]:
    """
    List users

    Keyword argument:
        full -- List all the info available for each groups
        include_primary_groups -- Include groups corresponding to users (which should always only contains this user)
                                  This option is set to false by default in the action map because we don't want to have
                                  these displayed when the user runs `yunohost user group list`, but internally we do want
                                  to list them when called from other functions
    """

    # Fetch relevant informations

    from yunohost.utils.ldap import _get_ldap_interface, _ldap_path_extract

    ldap = _get_ldap_interface()
    groups_infos = ldap.search(
        "ou=groups",
        "(objectclass=groupOfNamesYnh)",
        ["cn", "member", "permission"],
    )

    # Parse / organize information to be outputed

    users = user_list()["users"]
    groups: dict[str, dict[str, Any]] = {}
    for infos in groups_infos:
        name = infos["cn"][0]

        if not include_primary_groups and name in users:
            continue

        groups[name] = {}

        groups[name]["members"] = [
            _ldap_path_extract(p, "uid") for p in infos.get("member", [])
        ]

        if full:
            groups[name]["permissions"] = [
                _ldap_path_extract(p, "cn") for p in infos.get("permission", [])
            ]

    return {"groups": groups}


@is_unit_operation([("groupname", "group")])
def user_group_create(
    operation_logger: "OperationLogger", groupname: str, gid: Optional[str] = None, primary_group: bool = False, sync_perm: bool = True
) -> dict[str, str]:
    """
    Create group

    Keyword argument:
        groupname -- Must be unique

    """
    from yunohost.permission import permission_sync_to_user
    from yunohost.utils.ldap import _get_ldap_interface

    ldap = _get_ldap_interface()

    # Validate uniqueness of groupname in LDAP
    conflict = ldap.get_conflict({"cn": groupname}, base_dn="ou=groups")
    if conflict:
        raise YunohostValidationError("group_already_exist", group=groupname)

    # Validate uniqueness of groupname in system group
    all_existing_groupnames = {x.gr_name for x in grp.getgrall()}
    if groupname in all_existing_groupnames:
        if primary_group:
            logger.warning(
                m18n.n("group_already_exist_on_system_but_removing_it", group=groupname)
            )
            subprocess.check_call(
                f"sed --in-place '/^{groupname}:/d' /etc/group", shell=True
            )
        else:
            raise YunohostValidationError(
                "group_already_exist_on_system", group=groupname
            )

    if not gid:
        # Get random GID
        all_gid = {str(x.gr_gid) for x in grp.getgrall()}

        uid_guid_found = False
        while not uid_guid_found:
            gid = str(random.randint(200, 99999))
            uid_guid_found = gid not in all_gid

    attr_dict = {
        "objectClass": ["top", "groupOfNamesYnh", "posixGroup"],
        "cn": groupname,
        "gidNumber": [gid],
    }

    # Here we handle the creation of a primary group
    # We want to initialize this group to contain the corresponding user
    # (then we won't be able to add/remove any user in this group)
    if primary_group:
        attr_dict["member"] = ["uid=" + groupname + ",ou=users,dc=yunohost,dc=org"]

    operation_logger.start()
    try:
        ldap.add(f"cn={groupname},ou=groups", attr_dict)
    except Exception as e:
        raise YunohostError("group_creation_failed", group=groupname, error=e)

    if sync_perm:
        permission_sync_to_user()

    if not primary_group:
        logger.success(m18n.n("group_created", group=groupname))
    else:
        logger.debug(m18n.n("group_created", group=groupname))

    return {"name": groupname}


@is_unit_operation([("groupname", "group")])
def user_group_delete(operation_logger: "OperationLogger", groupname: str, force: bool = False, sync_perm: bool = True) -> None:
    """
    Delete user

    Keyword argument:
        groupname -- Groupname to delete

    """
    from yunohost.permission import permission_sync_to_user
    from yunohost.utils.ldap import _get_ldap_interface

    existing_groups = list(user_group_list()["groups"].keys())
    if groupname not in existing_groups:
        raise YunohostValidationError("group_unknown", group=groupname)

    # Refuse to delete primary groups of a user (e.g. group 'sam' related to user 'sam')
    # without the force option...
    #
    # We also can't delete "all_users" because that's a special group...
    existing_users = list(user_list()["users"].keys())
    undeletable_groups = existing_users + ["all_users", "visitors", "admins"]
    if groupname in undeletable_groups and not force:
        raise YunohostValidationError("group_cannot_be_deleted", group=groupname)

    operation_logger.start()
    ldap = _get_ldap_interface()
    try:
        ldap.remove(f"cn={groupname},ou=groups")
    except Exception as e:
        raise YunohostError("group_deletion_failed", group=groupname, error=e)

    if sync_perm:
        permission_sync_to_user()

    if groupname not in existing_users:
        logger.success(m18n.n("group_deleted", group=groupname))
    else:
        logger.debug(m18n.n("group_deleted", group=groupname))


@is_unit_operation([("groupname", "group")])
def user_group_update(
    operation_logger: "OperationLogger",
    groupname: str,
    add: None | str | list[str] = None,
    remove: None | str | list[str] = None,
    add_mailalias: None | str | list[str] = None,
    remove_mailalias: None | str | list[str] = None,
    force: bool = False,
    sync_perm: bool = True,
    from_import: bool = False,
) -> None | dict[str, Any]:
    from yunohost.permission import permission_sync_to_user
    from yunohost.utils.ldap import _get_ldap_interface, _ldap_path_extract
    from yunohost.hook import hook_callback

    existing_users = list(user_list()["users"].keys())

    # Refuse to edit a primary group of a user (e.g. group 'sam' related to user 'sam')
    # Those kind of group should only ever contain the user (e.g. sam) and only this one.
    # We also can't edit "all_users" without the force option because that's a special group...
    if not force:
        if groupname == "all_users":
            raise YunohostValidationError("group_cannot_edit_all_users")
        elif groupname == "visitors":
            raise YunohostValidationError("group_cannot_edit_visitors")
        elif groupname in existing_users:
            raise YunohostValidationError(
                "group_cannot_edit_primary_group", group=groupname
            )

    ldap = _get_ldap_interface()

    # Fetch info for this group
    result = ldap.search(
        "ou=groups",
        "cn=" + groupname,
        ["cn", "member", "permission", "mail", "objectClass"],
    )

    if not result:
        raise YunohostValidationError("group_unknown", group=groupname)

    group = result[0]

    # We extract the uid for each member of the group to keep a simple flat list of members
    current_group_mail = group.get("mail", [])
    new_group_mail = copy.copy(current_group_mail)
    current_group_members = [
        _ldap_path_extract(p, "uid") for p in group.get("member", [])
    ]
    new_group_members = copy.copy(current_group_members)
    new_attr_dict: dict[str, list] = {}

    # Group permissions
    current_group_permissions = [
        _ldap_path_extract(p, "cn") for p in group.get("permission", [])
    ]

    if add:
        users_to_add = [add] if not isinstance(add, list) else add

        for user in users_to_add:
            if user not in existing_users:
                raise YunohostValidationError("user_unknown", user=user)

            if user in current_group_members:
                logger.warning(
                    m18n.n("group_user_already_in_group", user=user, group=groupname)
                )
            else:
                operation_logger.related_to.append(("user", user))
                logger.info(m18n.n("group_user_add", group=groupname, user=user))

        new_group_members += users_to_add

    if remove:
        users_to_remove = [remove] if not isinstance(remove, list) else remove

        for user in users_to_remove:
            if user not in current_group_members:
                logger.warning(
                    m18n.n("group_user_not_in_group", user=user, group=groupname)
                )
            else:
                operation_logger.related_to.append(("user", user))
                logger.info(m18n.n("group_user_remove", group=groupname, user=user))

        # Remove users_to_remove from new_group_members
        # Kinda like a new_group_members -= users_to_remove
        new_group_members = [u for u in new_group_members if u not in users_to_remove]

    # If something changed, we add this to the stuff to commit later in the code
    if set(new_group_members) != set(current_group_members):
        new_group_members_dns = [
            "uid=" + user + ",ou=users,dc=yunohost,dc=org" for user in new_group_members
        ]
        new_attr_dict["member"] = list(set(new_group_members_dns))
        new_attr_dict["memberUid"] = list(set(new_group_members))

    # Check the whole alias situation
    if add_mailalias:
        from yunohost.domain import domain_list

        domains = domain_list()["domains"]

        if not isinstance(add_mailalias, list):
            add_mailalias = [add_mailalias]
        for mail in add_mailalias:
            if mail.split("@")[0] in ADMIN_ALIASES and groupname != "admins":
                raise YunohostValidationError("mail_unavailable")
            if mail in current_group_mail:
                continue
            try:
                ldap.validate_uniqueness({"mail": mail})
            except Exception as e:
                raise YunohostError("group_update_failed", group=groupname, error=e)
            if mail[mail.find("@") + 1 :] not in domains:
                raise YunohostError(
                    "mail_domain_unknown", domain=mail[mail.find("@") + 1 :]
                )
            new_group_mail.append(mail)
            logger.info(m18n.n("group_mailalias_add", group=groupname, mail=mail))

    if remove_mailalias:
        from yunohost.domain import _get_maindomain

        if not isinstance(remove_mailalias, list):
            remove_mailalias = [remove_mailalias]
        for mail in remove_mailalias:
            if (
                "@" in mail
                and mail.split("@")[0] in ADMIN_ALIASES
                and groupname == "admins"
                and mail.split("@")[1] == _get_maindomain()
            ):
                raise YunohostValidationError(
                    f"The alias {mail} can not be removed from the 'admins' group",
                    raw_msg=True,
                )
            if mail in new_group_mail:
                new_group_mail.remove(mail)
                logger.info(
                    m18n.n("group_mailalias_remove", group=groupname, mail=mail)
                )
            else:
                raise YunohostValidationError("mail_alias_remove_failed", mail=mail)

    if set(new_group_mail) != set(current_group_mail):
        logger.info(m18n.n("group_update_aliases", group=groupname))
        new_attr_dict["mail"] = list(set(new_group_mail))

        if new_attr_dict["mail"] and "mailGroup" not in group["objectClass"]:
            new_attr_dict["objectClass"] = group["objectClass"] + ["mailGroup"]
        if not new_attr_dict["mail"] and "mailGroup" in group["objectClass"]:
            new_attr_dict["objectClass"] = [
                c
                for c in group["objectClass"]
                if c != "mailGroup" and c != "mailAccount"
            ]

    if new_attr_dict:
        if not from_import:
            operation_logger.start()
        try:
            ldap.update(f"cn={groupname},ou=groups", new_attr_dict)
        except Exception as e:
            raise YunohostError("group_update_failed", group=groupname, error=e)

    if groupname == "admins" and remove:
        from yunohost.authenticators.ldap_admin import Authenticator as AdminAuth
        for user in users_to_remove:
            AdminAuth.invalidate_all_sessions_for_user(user)

    if sync_perm:
        permission_sync_to_user()

    if add and users_to_add:
        for permission in current_group_permissions:
            app = permission.split(".")[0]
            sub_permission = permission.split(".")[1]

            hook_callback(
                "post_app_addaccess",
                args=[app, ",".join(users_to_add), sub_permission, ""],
            )

    if remove and users_to_remove:
        for permission in current_group_permissions:
            app = permission.split(".")[0]
            sub_permission = permission.split(".")[1]

            hook_callback(
                "post_app_removeaccess",
                args=[app, ",".join(users_to_remove), sub_permission, ""],
            )

    if not from_import:
        if groupname != "all_users":
            if not new_attr_dict:
                logger.info(m18n.n("group_no_change", group=groupname))
            else:
                logger.success(m18n.n("group_updated", group=groupname))
        else:
            logger.debug(m18n.n("group_updated", group=groupname))

        return user_group_info(groupname)

    return None


def user_group_info(groupname: str) -> dict[str, Any]:
    """
    Get user informations

    Keyword argument:
        groupname -- Groupname to get informations

    """

    from yunohost.utils.ldap import _get_ldap_interface, _ldap_path_extract

    ldap = _get_ldap_interface()

    # Fetch info for this group
    result = ldap.search(
        "ou=groups",
        "cn=" + groupname,
        ["cn", "member", "permission", "mail"],
    )

    if not result:
        raise YunohostValidationError("group_unknown", group=groupname)

    infos = result[0]

    # Format data

    return {
        "members": [_ldap_path_extract(p, "uid") for p in infos.get("member", [])],
        "permissions": [
            _ldap_path_extract(p, "cn") for p in infos.get("permission", [])
        ],
        "mail-aliases": [m for m in infos.get("mail", [])],
    }


def user_group_add(groupname: str, usernames: list[str], force: bool = False, sync_perm: bool = True) -> Optional[dict[str, Any]]:
    """
    Add user(s) to a group

    Keyword argument:
        groupname -- Groupname to update
        usernames -- User(s) to add in the group

    """
    return user_group_update(groupname, add=usernames, force=force, sync_perm=sync_perm)


def user_group_remove(groupname: str, usernames: list[str], force: bool = False, sync_perm: bool = True) -> Optional[dict[str, Any]]:
    """
    Remove user(s) from a group

    Keyword argument:
        groupname -- Groupname to update
        usernames -- User(s) to remove from the group

    """
    return user_group_update(
        groupname, remove=usernames, force=force, sync_perm=sync_perm
    )


<<<<<<< HEAD
def user_group_add_mailalias(groupname: str, aliases: list[str]) -> Optional[dict[str, Any]]:
    return user_group_update(groupname, add_mailalias=aliases, sync_perm=False)


def user_group_remove_mailalias(groupname: str, aliases: list[str]) -> Optional[dict[str, Any]]:
    return user_group_update(groupname, remove_mailalias=aliases, sync_perm=False)
=======
def user_group_add_mailalias(groupname, aliases, force=False):
    return user_group_update(
        groupname, add_mailalias=aliases, force=force, sync_perm=False
    )


def user_group_remove_mailalias(groupname, aliases, force=False):
    return user_group_update(
        groupname, remove_mailalias=aliases, force=force, sync_perm=False
    )
>>>>>>> bff29b9f


#
# Permission subcategory
#

# FIXME: missing return type
def user_permission_list(short: bool = False, full: bool = False, apps: list[str] = []):
    from yunohost.permission import user_permission_list

    return user_permission_list(short, full, absolute_urls=True, apps=apps)


# FIXME: missing return type
def user_permission_update(permission: str, label: Optional[str] = None, show_tile: Optional[bool] = None, sync_perm: bool = True):
    from yunohost.permission import user_permission_update

    return user_permission_update(
        permission, label=label, show_tile=show_tile, sync_perm=sync_perm
    )


# FIXME: missing return type
def user_permission_add(permission: str, names: list[str], protected: Optional[bool] = None, force: bool = False, sync_perm: bool = True):
    from yunohost.permission import user_permission_update

    return user_permission_update(
        permission, add=names, protected=protected, force=force, sync_perm=sync_perm
    )


# FIXME: missing return type
def user_permission_remove(
    permission: str, names: list[str], protected: Optional[bool] = None, force: bool = False, sync_perm: bool = True
):
    from yunohost.permission import user_permission_update

    return user_permission_update(
        permission, remove=names, protected=protected, force=force, sync_perm=sync_perm
    )


# FIXME: missing return type
def user_permission_reset(permission: str, sync_perm: bool = True):
    from yunohost.permission import user_permission_reset

    return user_permission_reset(permission, sync_perm=sync_perm)


# FIXME: missing return type
def user_permission_info(permission: str):
    from yunohost.permission import user_permission_info

    return user_permission_info(permission)


#
# SSH subcategory
#
import yunohost.ssh


def user_ssh_list_keys(username: str) -> dict[str, dict[str, str]]:
    return yunohost.ssh.user_ssh_list_keys(username)


def user_ssh_add_key(username: str, key: str, comment: Optional[str] = None) -> None:
    return yunohost.ssh.user_ssh_add_key(username, key, comment)


def user_ssh_remove_key(username: str, key: str) -> None:
    return yunohost.ssh.user_ssh_remove_key(username, key)


#
# End SSH subcategory
#

def _update_admins_group_aliases(old_main_domain: str, new_main_domain: str) -> None:
    current_admin_aliases = user_group_info("admins")["mail-aliases"]

    aliases_to_remove = [
        a
        for a in current_admin_aliases
        if "@" in a
        and a.split("@")[1] == old_main_domain
        and a.split("@")[0] in ADMIN_ALIASES
    ]
    aliases_to_add = [f"{a}@{new_main_domain}" for a in ADMIN_ALIASES]

    user_group_update(
        "admins", add_mailalias=aliases_to_add, remove_mailalias=aliases_to_remove
    )<|MERGE_RESOLUTION|>--- conflicted
+++ resolved
@@ -1395,25 +1395,12 @@
     )
 
 
-<<<<<<< HEAD
-def user_group_add_mailalias(groupname: str, aliases: list[str]) -> Optional[dict[str, Any]]:
-    return user_group_update(groupname, add_mailalias=aliases, sync_perm=False)
-
-
-def user_group_remove_mailalias(groupname: str, aliases: list[str]) -> Optional[dict[str, Any]]:
-    return user_group_update(groupname, remove_mailalias=aliases, sync_perm=False)
-=======
-def user_group_add_mailalias(groupname, aliases, force=False):
-    return user_group_update(
-        groupname, add_mailalias=aliases, force=force, sync_perm=False
-    )
-
-
-def user_group_remove_mailalias(groupname, aliases, force=False):
-    return user_group_update(
-        groupname, remove_mailalias=aliases, force=force, sync_perm=False
-    )
->>>>>>> bff29b9f
+def user_group_add_mailalias(groupname: str, aliases: list[str], force: bool=False) -> Optional[dict[str, Any]]:
+    return user_group_update(groupname, add_mailalias=aliases, force=force, sync_perm=False)
+
+
+def user_group_remove_mailalias(groupname: str, aliases: list[str], force: bool=False) -> Optional[dict[str, Any]]:
+    return user_group_update(groupname, remove_mailalias=aliases, force=force, sync_perm=False)
 
 
 #
