#
# Copyright (c) 2024 YunoHost Contributors
#
# This file is part of YunoHost (see https://yunohost.org)
#
# This program is free software: you can redistribute it and/or modify
# it under the terms of the GNU Affero General Public License as
# published by the Free Software Foundation, either version 3 of the
# License, or (at your option) any later version.
#
# This program is distributed in the hope that it will be useful,
# but WITHOUT ANY WARRANTY; without even the implied warranty of
# MERCHANTABILITY or FITNESS FOR A PARTICULAR PURPOSE.  See the
# GNU Affero General Public License for more details.
#
# You should have received a copy of the GNU Affero General Public License
# along with this program. If not, see <http://www.gnu.org/licenses/>.
#
import os
import subprocess
from logging import getLogger
from typing import TYPE_CHECKING, Any, Union

from moulinette import m18n
from yunohost.utils.error import YunohostError, YunohostValidationError
from yunohost.utils.configpanel import ConfigPanel, parse_filter_key
from yunohost.utils.form import BaseOption
from yunohost.regenconf import regen_conf
from yunohost.firewall import firewall_reload
from yunohost.log import is_unit_operation

if TYPE_CHECKING:
    from typing import cast

    from pydantic.typing import AbstractSetIntStr, MappingIntStrAny

    from moulinette.utils.log import MoulinetteLogger
    from yunohost.log import OperationLogger
    from yunohost.utils.configpanel import (
        ConfigPanelGetMode,
        ConfigPanelModel,
        RawSettings,
    )
    from yunohost.utils.form import FormModel

    logger = cast(MoulinetteLogger, getLogger("yunohost.settings"))
else:
    logger = getLogger("yunohost.settings")

SETTINGS_PATH = "/etc/yunohost/settings.yml"


def settings_get(key="", full=False, export=False):
    """
    Get an entry value in the settings

    Keyword argument:
        key -- Settings key

    """
    if full and export:
        raise YunohostValidationError(
            "You can't use --full and --export together.", raw_msg=True
        )

    if full:
        mode = "full"
    elif export:
        mode = "export"
    else:
        mode = "classic"

    settings = SettingsConfigPanel()
    return settings.get(key, mode)


def settings_list(full=False):
    settings = settings_get(full=full)

    if full:
        return settings
    else:
        return {
            k: v
            for k, v in settings.items()
            if not k.startswith("security.root_access")
        }


@is_unit_operation()
def settings_set(operation_logger, key=None, value=None, args=None, args_file=None):
    """
    Set an entry value in the settings

    Keyword argument:
        key -- Settings key
        value -- New value

    """
    BaseOption.operation_logger = operation_logger
    settings = SettingsConfigPanel()
    return settings.set(key, value, args, args_file, operation_logger=operation_logger)


@is_unit_operation()
def settings_reset(operation_logger, key):
    """
    Set an entry value to its default one

    Keyword argument:
        key -- Settings key

    """

    settings = SettingsConfigPanel()
    return settings.reset(key, operation_logger=operation_logger)


@is_unit_operation()
def settings_reset_all(operation_logger):
    """
    Reset all settings to their default value

    Keyword argument:
        yes -- Yes I'm sure I want to do that

    """
    settings = SettingsConfigPanel()
    return settings.reset(operation_logger=operation_logger)


class SettingsConfigPanel(ConfigPanel):
    entity_type = "global"
    save_path_tpl = SETTINGS_PATH
    save_mode = "diff"
    virtual_settings = {"root_password", "root_password_confirm", "passwordless_sudo"}

    def __init__(self, config_path=None, save_path=None, creation=False) -> None:
        super().__init__("settings")

    def get(
        self, key: Union[str, None] = None, mode: "ConfigPanelGetMode" = "classic"
    ) -> Any:
        result = super().get(key=key, mode=mode)

        # Dirty hack to let settings_get() to work from a python script
        if isinstance(result, str) and result in ["True", "False"]:
            result = bool(result == "True")

        return result

    def reset(
        self,
        key: Union[str, None] = None,
        operation_logger: Union["OperationLogger", None] = None,
    ) -> None:
        self.filter_key = parse_filter_key(key)

        # Read config panel toml
        self.config, self.form = self._get_config_panel(prevalidate=True)

        # FIXME find a better way to exclude previous settings
        previous_settings = self.form.dict()

        for option in self.config.options:
            if not option.readonly and (
                option.optional or option.default not in {None, ""}
            ):
                # FIXME Mypy complains about option.default not being a valid type for normalize but this should be ok
                self.form[option.id] = option.normalize(option.default, option)  # type: ignore

        # FIXME Not sure if this is need (redact call to operation logger does it on all the instances)
        # BaseOption.operation_logger = operation_logger

        if operation_logger:
            operation_logger.start()
        try:
            self._apply(self.form, self.config, previous_settings)
        except YunohostError:
            raise
        # Script got manually interrupted ...
        # N.B. : KeyboardInterrupt does not inherit from Exception
        except (KeyboardInterrupt, EOFError):
            error = m18n.n("operation_interrupted")
            logger.error(m18n.n("config_apply_failed", error=error))
            raise
        # Something wrong happened in Yunohost's code (most probably hook_exec)
        except Exception:
            import traceback

            error = m18n.n("unexpected_error", error="\n" + traceback.format_exc())
            logger.error(m18n.n("config_apply_failed", error=error))
            raise

        logger.success(m18n.n("global_settings_reset_success"))

        if operation_logger:
            operation_logger.success()

    def _get_raw_settings(self) -> "RawSettings":
        raw_settings = super()._get_raw_settings()

        # Specific logic for those settings who are "virtual" settings
        # and only meant to have a custom setter mapped to tools_rootpw
        raw_settings["root_password"] = ""
        raw_settings["root_password_confirm"] = ""

        # Specific logic for virtual setting "passwordless_sudo"
        try:
            from yunohost.utils.ldap import _get_ldap_interface

            ldap = _get_ldap_interface()
            raw_settings["passwordless_sudo"] = "!authenticate" in ldap.search(
                "ou=sudo", "cn=admins", ["sudoOption"]
            )[0].get("sudoOption", [])
        except Exception:
            raw_settings["passwordless_sudo"] = False

        return raw_settings

    def _apply(
        self,
        form: "FormModel",
        config: "ConfigPanelModel",
        previous_settings: dict[str, Any],
        exclude: Union["AbstractSetIntStr", "MappingIntStrAny", None] = None,
    ) -> None:
        root_password = form.get("root_password", None)
        root_password_confirm = form.get("root_password_confirm", None)
        passwordless_sudo = form.get("passwordless_sudo", None)

        if root_password and root_password.strip():
            if root_password != root_password_confirm:
                raise YunohostValidationError("password_confirmation_not_the_same")

            from yunohost.tools import tools_rootpw

            tools_rootpw(root_password, check_strength=True)

        if passwordless_sudo is not None:
            from yunohost.utils.ldap import _get_ldap_interface

            ldap = _get_ldap_interface()
            ldap.update(
                "cn=admins,ou=sudo",
                {"sudoOption": ["!authenticate"] if passwordless_sudo else []},
            )

        # First save settings except virtual + default ones
        super()._apply(form, config, previous_settings, exclude=self.virtual_settings)
        next_settings = {
            k: v
            for k, v in form.dict(exclude=self.virtual_settings).items()
            if previous_settings.get(k) != v
        }

        for setting_name, value in next_settings.items():
            try:
                # FIXME not sure to understand why we need the previous value if
                # updated_settings has already been filtered
                trigger_post_change_hook(
                    setting_name, previous_settings.get(setting_name), value
                )
            except Exception as e:
                logger.error(f"Post-change hook for setting failed : {e}")
                raise


# Meant to be a dict of setting_name -> function to call
post_change_hooks = {}


def post_change_hook(setting_name):
    # TODO: Check that setting_name exists
    def decorator(func):
        post_change_hooks[setting_name] = func
        return func

    return decorator


def trigger_post_change_hook(setting_name, old_value, new_value):
    if setting_name not in post_change_hooks:
        logger.debug(f"Nothing to do after changing setting {setting_name}")
        return

    f = post_change_hooks[setting_name]
    f(setting_name, old_value, new_value)


# ===========================================
#
# Actions to trigger when changing a setting
# You can define such an action with :
#
# @post_change_hook("your.setting.name")
# def some_function_name(setting_name, old_value, new_value):
#     # Do some stuff
#
# ===========================================


@post_change_hook("portal_theme")
def regen_ssowatconf(setting_name, old_value, new_value):
    if old_value != new_value:
        from yunohost.app import app_ssowatconf

        app_ssowatconf()


@post_change_hook("tls_passthrough_enabled")
@post_change_hook("tls_passthrough_list")
@post_change_hook("nginx_redirect_to_https")
@post_change_hook("nginx_compatibility")
@post_change_hook("webadmin_allowlist_enabled")
@post_change_hook("webadmin_allowlist")
def reconfigure_nginx(setting_name, old_value, new_value):
    if old_value != new_value:
        regen_conf(names=["nginx"])


@post_change_hook("security_experimental_enabled")
def reconfigure_nginx_and_yunohost(setting_name, old_value, new_value):
    if old_value != new_value:
        regen_conf(names=["nginx", "yunohost"])


@post_change_hook("ssh_compatibility")
@post_change_hook("ssh_password_authentication")
def reconfigure_ssh(setting_name, old_value, new_value):
    if old_value != new_value:
        regen_conf(names=["ssh"])


@post_change_hook("ssh_port")
def reconfigure_ssh_and_fail2ban(setting_name, old_value, new_value):
    if old_value != new_value:
        regen_conf(names=["ssh", "fail2ban"])
        firewall_reload()


@post_change_hook("smtp_allow_ipv6")
@post_change_hook("smtp_relay_host")
@post_change_hook("smtp_relay_port")
@post_change_hook("smtp_relay_user")
@post_change_hook("smtp_relay_password")
@post_change_hook("smtp_backup_mx_domains")
@post_change_hook("smtp_backup_mx_emails_whitelisted")
@post_change_hook("postfix_compatibility")
def reconfigure_postfix(setting_name, old_value, new_value):
    if old_value != new_value:
        regen_conf(names=["postfix"])


@post_change_hook("pop3_enabled")
def reconfigure_dovecot(setting_name, old_value, new_value):

    environment = os.environ.copy()
    environment.update({"DEBIAN_FRONTEND": "noninteractive"})

    # Depending on how consistent the config panel is, it may spit 1 or True or ..? ...
    if new_value:
        command = [
            "apt-get",
            "-y",
            "--no-remove",
            "-o Dpkg::Options::=--force-confdef",
            "-o Dpkg::Options::=--force-confold",
            "install",
            "dovecot-pop3d",
        ]
        subprocess.call(command, env=environment)
        if old_value != new_value:
            regen_conf(names=["dovecot"])
    else:
        if old_value != new_value:
            regen_conf(names=["dovecot"])
<<<<<<< HEAD
        command = ["apt-get", "-y", "remove", dovecot_package]
        subprocess.call(command, env=environment)

@post_change_hook("swapfile_enabled")
@post_change_hook("swapfile_size")
def reconfigure_swapfile(setting_name, old_value, new_value):
    if old_value != new_value:
        regen_conf(names=["swap"])
=======
        command = ["apt-get", "-y", "remove", "dovecot-pop3d"]
        subprocess.call(command, env=environment)
>>>>>>> e8c17523
<|MERGE_RESOLUTION|>--- conflicted
+++ resolved
@@ -375,16 +375,11 @@
     else:
         if old_value != new_value:
             regen_conf(names=["dovecot"])
-<<<<<<< HEAD
-        command = ["apt-get", "-y", "remove", dovecot_package]
+        command = ["apt-get", "-y", "remove", "dovecot-pop3d"]
         subprocess.call(command, env=environment)
 
 @post_change_hook("swapfile_enabled")
 @post_change_hook("swapfile_size")
 def reconfigure_swapfile(setting_name, old_value, new_value):
     if old_value != new_value:
-        regen_conf(names=["swap"])
-=======
-        command = ["apt-get", "-y", "remove", "dovecot-pop3d"]
-        subprocess.call(command, env=environment)
->>>>>>> e8c17523
+        regen_conf(names=["swap"])