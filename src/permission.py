--- conflicted
+++ resolved
@@ -549,24 +549,12 @@
 
     # Actually commit the change
     try:
-<<<<<<< HEAD
-        ldap.update(
-            f"cn={permission},ou=permission",
-            {
-                "URL": url if url is not None else set(),
-                "additionalUrls": new_additional_urls,
-                "authHeader": str(auth_header).upper(),
-                "showTile": str(show_tile).upper(),
-            },
-        )
-=======
         perm_settings = app_setting(app, "_permissions") or {}
         if sub_permission not in perm_settings:
             perm_settings[sub_permission] = {}
 
         perm_settings[sub_permission].update(update_settings)
         app_setting(app, "_permissions", perm_settings)
->>>>>>> 2c434acb
     except Exception as e:
         raise YunohostError("permission_update_failed", permission=permission, error=e)
 
@@ -640,20 +628,6 @@
         "update": {},
     }
 
-<<<<<<< HEAD
-        # Note that a LDAP operation with the same value that is in LDAP crash SLAP.
-        # So we need to check before each ldap operation that we really change something in LDAP
-        if currently_allowed_users == should_be_allowed_users:
-            # We're all good, this permission is already correctly synchronized !
-            continue
-
-        new_inherited_perms = {
-            "inheritPermission": {
-                f"uid={u},ou=users,dc=yunohost,dc=org" for u in should_be_allowed_users
-            },
-            "memberUid": should_be_allowed_users,
-        }
-=======
     for perm in permissions_current.keys():
         if perm not in permissions_wanted:
             todos["delete"].append(perm)  # type: ignore
@@ -662,7 +636,6 @@
             todos["create"][perm] = members_wanted
         elif members_wanted != permissions_current[perm]:
             todos["update"][perm] = members_wanted
->>>>>>> 2c434acb
 
     # Actually perform the delete / create / update operations
 
@@ -773,21 +746,6 @@
 
     elif logo is not None:
 
-<<<<<<< HEAD
-    if allowed is not None:
-        allowed = [allowed] if not isinstance(allowed, list) else allowed
-        # Guarantee uniqueness of values in allowed, which would otherwise make ldap.update angry.
-        allowed = set(allowed)
-        update["groupPermission"] = {
-            "cn=" + g + ",ou=groups,dc=yunohost,dc=org" for g in allowed
-        }
-
-    if label is not None:
-        update["label"] = str(label)
-
-    if protected is not None:
-        update["isProtected"] = str(protected).upper()
-=======
         from yunohost.app import APPS_CATALOG_LOGOS
         import hashlib
 
@@ -806,7 +764,6 @@
 
     if protected is not None:
         update_settings["protected"] = protected
->>>>>>> 2c434acb
 
     if show_tile is not None:
         update_settings["show_tile"] = show_tile
@@ -824,12 +781,7 @@
                 logger.warning(
                     m18n.n("show_tile_cant_be_enabled_for_regex", permission=permission)
                 )
-<<<<<<< HEAD
-                show_tile = False
-        update["showTile"] = str(show_tile).upper()
-=======
                 update_settings["show_tile"] = False
->>>>>>> 2c434acb
 
     if "label" in update_settings and sub_permission == "main":
         label = update_settings["label"]
