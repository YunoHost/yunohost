--- conflicted
+++ resolved
@@ -545,21 +545,9 @@
     # TODO big project, integrate yunohost's dynette as a registrar-like provider
     # TODO big project, integrate other dyndns providers such as netlib.re, or cf the list of dyndns providers supported by cloudron...
     if is_yunohost_dyndns_domain(dns_zone):
-<<<<<<< HEAD
         registrar_infos["registrar"]["default"] = "yunohost"
         registrar_infos["infos"]["style"] = "success"
         registrar_infos["infos"]["ask"] = m18n.n("domain_dns_registrar_yunohost")
-
-        return registrar_infos
-=======
-        registrar_infos["registrar"] = OrderedDict(
-            {
-                "type": "alert",
-                "style": "success",
-                "ask": m18n.n("domain_dns_registrar_yunohost"),
-                "value": "yunohost",
-            }
-        )
         registrar_infos["recovery_password"] = OrderedDict(
             {
                 "type": "password",
@@ -567,8 +555,9 @@
                 "default": "",
             }
         )
-        return OrderedDict(registrar_infos)
->>>>>>> e3ee8dfa
+
+        return registrar_infos
+
     elif is_special_use_tld(dns_zone):
         registrar_infos["infos"]["ask"] = m18n.n("domain_dns_conf_special_use_tld")
 
