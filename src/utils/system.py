--- conflicted
+++ resolved
@@ -211,7 +211,6 @@
         }
 
 
-<<<<<<< HEAD
 # Corresponds to the 'Section' in apt/dpkg infos
 PACKAGE_CATEGORIES_REMAP = {
     "admin": "misc utils and libs",
@@ -274,17 +273,6 @@
     return dict(sorted(packages_grouped_by_categories.items()))
 
 
-def _dump_sources_list():
-    from glob import glob
-
-    filenames = glob("/etc/apt/sources.list") + glob("/etc/apt/sources.list.d/*")
-    for filename in filenames:
-        with open(filename, "r") as f:
-            for line in f.readlines():
-                if line.startswith("#") or not line.strip():
-                    continue
-                yield filename.replace("/etc/apt/", "") + ":" + line.strip()
-=======
 def _dump_sources_list() -> Generator[str, None, None]:
     apt_dir = Path("/etc/apt")
     files = [apt_dir / "sources.list", *(apt_dir / "sources.list.d").iterdir()]
@@ -295,7 +283,6 @@
             if line.startswith("#") or not line.strip():
                 continue
             yield f"{file.relative_to(apt_dir)}:{line.strip()}"
->>>>>>> 2408bf92
 
 
 def aptitude_with_progress_bar(cmd: str) -> None:
