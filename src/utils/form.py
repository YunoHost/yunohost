--- conflicted
+++ resolved
@@ -424,11 +424,7 @@
     @classmethod
     def apply_legacy_name(cls, value: str | None, info: "ValidationInfo") -> str:
         if value is None:
-<<<<<<< HEAD
             return info.data["id"]
-=======
-            return values["id"]  # type: ignore
->>>>>>> 477bf84b
         return value
 
     @field_validator("readonly", mode="before")
@@ -946,11 +942,7 @@
         if isinstance(value, Color):
             return value.as_hex()
 
-<<<<<<< HEAD
         return super(ColorOption, ColorOption)._value_post_validator(cls, value, info)
-=======
-        return super()._value_post_validator(value, field)  # type: ignore
->>>>>>> 477bf84b
 
 
 # ─ NUMERIC ───────────────────────────────────────────────
@@ -1070,13 +1062,11 @@
     _none_as_empty_str = False
 
     @staticmethod
-<<<<<<< HEAD
     def humanize(value, option={}) -> str:
+        # FIXME? In bookworm the signature/typing was:
+        # def humanize(value: Any, option: Union["BaseOption", dict[Any, Any]] = {}) -> str:
+        # but idk if this is still the same stuff with pydantic v2 refactor etc
         option = option.model_dump() if isinstance(option, BaseOption) else option
-=======
-    def humanize(value: Any, option: Union["BaseOption", dict[Any, Any]] = {}) -> str:
-        option = option.dict() if isinstance(option, BaseOption) else option
->>>>>>> 477bf84b
 
         yes = option.get("yes", 1)
         no = option.get("no", 0)
@@ -1098,13 +1088,10 @@
         )
 
     @staticmethod
-<<<<<<< HEAD
     def normalize(value, option={}) -> Any:
+        # FIXME?: in bookworm the signature/typing was :
+        # def normalize(value: Any, option: Union["BaseOption", dict[Any, Any]] = {}) -> Any:
         option = option.model_dump() if isinstance(option, BaseOption) else option
-=======
-    def normalize(value: Any, option: Union["BaseOption", dict[Any, Any]] = {}) -> Any:
-        option = option.dict() if isinstance(option, BaseOption) else option
->>>>>>> 477bf84b
 
         if isinstance(value, str):
             value = value.strip()
@@ -1219,11 +1206,7 @@
         if isinstance(value, datetime.date):
             return value.isoformat()
 
-<<<<<<< HEAD
         return super(DateOption, DateOption)._value_post_validator(cls, value, info)
-=======
-        return super()._value_post_validator(value, field)  # type: ignore
->>>>>>> 477bf84b
 
 
 class TimeOption(BaseInputOption):
@@ -1271,11 +1254,7 @@
             # FIXME could use `value.isoformat()` to get `%H:%M:%S`
             return value.strftime("%H:%M")
 
-<<<<<<< HEAD
         return super(TimeOption, TimeOption)._value_post_validator(cls, value, info)
-=======
-        return super()._value_post_validator(value, field)  # type: ignore
->>>>>>> 477bf84b
 
 
 # ─ LOCATIONS ─────────────────────────────────────────────
@@ -1326,13 +1305,10 @@
     type: Literal[OptionType.path] = OptionType.path
 
     @staticmethod
-<<<<<<< HEAD
     def normalize(value, option={}) -> str:
+        # FIXME? : in bookworm the signature/typing was
+        # def normalize(value: Any, option: Union["BaseOption", dict[Any, Any]] = {}) -> str:
         option = option.model_dump() if isinstance(option, BaseOption) else option
-=======
-    def normalize(value: Any, option: Union["BaseOption", dict[Any, Any]] = {}) -> str:
-        option = option.dict() if isinstance(option, BaseOption) else option
->>>>>>> 477bf84b
 
         if value is None:
             value = ""
@@ -1389,11 +1365,7 @@
         if isinstance(value, HttpUrl):
             return str(value)
 
-<<<<<<< HEAD
         return super(URLOption, URLOption)._value_post_validator(cls, value, info)
-=======
-        return super()._value_post_validator(value, field)  # type: ignore
->>>>>>> 477bf84b
 
 
 # ─ FILE ──────────────────────────────────────────────────
@@ -1514,13 +1486,8 @@
 
         return file_path
 
-<<<<<<< HEAD
-    @staticmethod
-    def _python_value_post_validator(cls, value: Any, info: "ValidationInfo") -> str:
-=======
-    @classmethod
-    def _python_value_post_validator(cls, value: str, field: "ModelField") -> str:
->>>>>>> 477bf84b
+    @staticmethod
+    def _python_value_post_validator(cls, value: str, info: "ValidationInfo") -> str:
         """File handling for "python" config panels"""
 
         import hashlib
@@ -1560,16 +1527,9 @@
     # We do not declare `choices` here to be able to declare other fields before `choices` and acces their values in `choices` validators
     # choices: dict[str, Any] | list[Any] | None
 
-<<<<<<< HEAD
     @field_validator("choices", mode="before", check_fields=False)
     @classmethod
-    def parse_comalist_choices(cls, value: Any) -> dict[str, Any] | list[Any] | None:
-=======
-    @validator("choices", pre=True, check_fields=False)
-    def parse_comalist_choices(
-        value: str | dict[str, Any] | list[Any] | None,
-    ) -> dict[str, Any] | list[Any] | None:
->>>>>>> 477bf84b
+    def parse_comalist_choices(cls, value: str | dict[str, Any] | list[Any] | None) -> dict[str, Any] | list[Any] | None:
         if isinstance(value, str):
             values = [value.strip() for value in value.split(",")]
             return [value for value in values if value]
@@ -1730,11 +1690,7 @@
 
     @staticmethod
     def _value_pre_validator(
-<<<<<<< HEAD
-        cls, value: list | str | None, info: "ValidationInfo"
-=======
-        cls, value: list[str] | str | None, field: "ModelField"
->>>>>>> 477bf84b
+        cls, value: list[str] | str | None, info: "ValidationInfo"
     ) -> str | None:
         if value is None or value == "":
             return None
@@ -2440,11 +2396,7 @@
     model.translate_options()
 
     if serialize:
-<<<<<<< HEAD
-        return model.model_dump()["options"]
-=======
-        result: list[dict[str, Any]] | list[AnyOption] = model.dict()["options"]
+        result: list[dict[str, Any]] | list[AnyOption] = model.model_dump()["options"]
         return result
->>>>>>> 477bf84b
 
     return model.options