#!/usr/bin/env python3
#
# Copyright (c) 2024 YunoHost Contributors
#
# This file is part of YunoHost (see https://yunohost.org)
#
# This program is free software: you can redistribute it and/or modify
# it under the terms of the GNU Affero General Public License as
# published by the Free Software Foundation, either version 3 of the
# License, or (at your option) any later version.
#
# This program is distributed in the hope that it will be useful,
# but WITHOUT ANY WARRANTY; without even the implied warranty of
# MERCHANTABILITY or FITNESS FOR A PARTICULAR PURPOSE.  See the
# GNU Affero General Public License for more details.
#
# You should have received a copy of the GNU Affero General Public License
# along with this program. If not, see <http://www.gnu.org/licenses/>.
#

import ast
import datetime
import operator as op
import os
import re
import shutil
import tempfile
import urllib.parse
from enum import Enum
from logging import getLogger
from typing import (
    TYPE_CHECKING,
    Annotated,
    Any,
    Callable,
    ClassVar,
    Iterable,
    Literal,
    Mapping,
    Type,
    cast,
    overload,
)

from moulinette import Moulinette, m18n
from moulinette.interfaces.cli import colorize
from moulinette.utils.filesystem import read_yaml, write_to_file
from pydantic import (
    BaseModel,
    ConfigDict,
    ValidationError,
    create_model,
<<<<<<< HEAD
    field_validator,
    model_validator,
=======
    root_validator,
    validator,
>>>>>>> 4c5aba62
)
from pydantic.fields import Field
from pydantic.networks import EmailStr, HttpUrl, Url
from pydantic.types import constr
from pydantic_extra_types.color import Color

from yunohost.log import OperationLogger
from yunohost.utils.error import YunohostError, YunohostValidationError
from yunohost.utils.i18n import _value_for_locale

if TYPE_CHECKING:
<<<<<<< HEAD
    from pydantic import GetJsonSchemaHandler
    from pydantic.fields import ValidationInfo, FieldInfo
    from pydantic.json_schema import JsonSchemaValue
    from pydantic_core.core_schema import CoreSchema
=======
    from pydantic.fields import FieldInfo, ModelField
>>>>>>> 4c5aba62

logger = getLogger("yunohost.form")


# ╭───────────────────────────────────────────────────────╮
# │  ┌─╴╷ ╷╭─┐╷                                           │
# │  ├─╴│╭╯├─┤│                                           │
# │  ╰─╴╰╯ ╵ ╵╰─╴                                         │
# ╰───────────────────────────────────────────────────────╯


# Those js-like evaluate functions are used to eval safely visible attributes
# The goal is to evaluate in the same way than js simple-evaluate
# https://github.com/shepherdwind/simple-evaluate
def evaluate_simple_ast(node, context=None):
    if context is None:
        context = {}

    operators = {
        ast.Not: op.not_,
        ast.Mult: op.mul,
        ast.Div: op.truediv,  # number
        ast.Mod: op.mod,  # number
        ast.Add: op.add,  # str
        ast.Sub: op.sub,  # number
        ast.USub: op.neg,  # Negative number
        ast.Gt: op.gt,
        ast.Lt: op.lt,
        ast.GtE: op.ge,
        ast.LtE: op.le,
        ast.Eq: op.eq,
        ast.NotEq: op.ne,
    }
    context["true"] = True
    context["false"] = False
    context["null"] = None

    # Variable
    if isinstance(node, ast.Name):  # Variable
        return context[node.id]

    # Python <=3.7 String
    elif isinstance(node, ast.Str):
        return node.s

    # Python <=3.7 Number
    elif isinstance(node, ast.Num):
        return node.n

    # Boolean, None and Python 3.8 for Number, Boolean, String and None
    elif isinstance(node, (ast.Constant, ast.NameConstant)):
        return node.value

    # + - * / %
    elif (
        isinstance(node, ast.BinOp) and type(node.op) in operators
    ):  # <left> <operator> <right>
        left = evaluate_simple_ast(node.left, context)
        right = evaluate_simple_ast(node.right, context)
        if type(node.op) is ast.Add:
            if isinstance(left, str) or isinstance(right, str):  # support 'I am ' + 42
                left = str(left)
                right = str(right)
        elif type(left) is type(right):  # support "111" - "1" -> 110
            left = float(left)
            right = float(right)

        return operators[type(node.op)](left, right)

    # Comparison
    # JS and Python don't give the same result for multi operators
    # like True == 10 > 2.
    elif (
        isinstance(node, ast.Compare) and len(node.comparators) == 1
    ):  # <left> <ops> <comparators>
        left = evaluate_simple_ast(node.left, context)
        right = evaluate_simple_ast(node.comparators[0], context)
        operator = node.ops[0]
        if isinstance(left, (int, float)) or isinstance(right, (int, float)):
            try:
                left = float(left)
                right = float(right)
            except ValueError:
                return type(operator) is ast.NotEq
        try:
            return operators[type(operator)](left, right)
        except TypeError:  # support "e" > 1 -> False like in JS
            return False

    # and / or
    elif isinstance(node, ast.BoolOp):  # <op> <values>
        for value in node.values:
            value = evaluate_simple_ast(value, context)
            if isinstance(node.op, ast.And) and not value:
                return False
            elif isinstance(node.op, ast.Or) and value:
                return True
        return isinstance(node.op, ast.And)

    # not / USub (it's negation number -\d)
    elif isinstance(node, ast.UnaryOp):  # <operator> <operand> e.g., -1
        return operators[type(node.op)](evaluate_simple_ast(node.operand, context))

    # match function call
    elif isinstance(node, ast.Call) and node.func.__dict__.get("id") == "match":
        return re.match(
            evaluate_simple_ast(node.args[1], context), context[node.args[0].id]
        )

    # Unauthorized opcode
    else:
        opcode = str(type(node))
        raise YunohostError(
            f"Unauthorize opcode '{opcode}' in visible attribute", raw_msg=True
        )


def js_to_python(expr):
    in_string = None
    py_expr = ""
    i = 0
    escaped = False
    for char in expr:
        if char in r"\"'":
            # Start a string
            if not in_string:
                in_string = char

            # Finish a string
            elif in_string == char and not escaped:
                in_string = None

        # If we are not in a string, replace operators
        elif not in_string:
            if char == "!" and expr[i + 1] != "=":
                char = "not "
            elif char in "|&" and py_expr[-1:] == char:
                py_expr = py_expr[:-1]
                char = " and " if char == "&" else " or "

        # Determine if next loop will be in escaped mode
        escaped = char == "\\" and not escaped
        py_expr += char
        i += 1
    return py_expr


def evaluate_simple_js_expression(expr: str, context: dict[str, Any] = {}) -> bool:
    if not expr.strip():
        return False
    node = ast.parse(js_to_python(expr), mode="eval").body
    return evaluate_simple_ast(node, context)


# ╭───────────────────────────────────────────────────────╮
# │  ╭─╮┌─╮╶┬╴╶┬╴╭─╮╭╮╷╭─╴                                │
# │  │ │├─╯ │  │ │ ││││╰─╮                                │
# │  ╰─╯╵   ╵ ╶┴╴╰─╯╵╰╯╶─╯                                │
# ╰───────────────────────────────────────────────────────╯


class OptionType(str, Enum):
    # display
    display_text = "display_text"
    markdown = "markdown"
    alert = "alert"
    # action
    button = "button"
    # text
    string = "string"
    text = "text"
    password = "password"
    color = "color"
    # numeric
    number = "number"
    range = "range"
    # boolean
    boolean = "boolean"
    # time
    date = "date"
    time = "time"
    # location
    email = "email"
    path = "path"
    url = "url"
    # file
    file = "file"
    # choice
    select = "select"
    tags = "tags"
    # entity
    domain = "domain"
    app = "app"
    user = "user"
    group = "group"


READONLY_TYPES = {
    OptionType.display_text,
    OptionType.markdown,
    OptionType.alert,
    OptionType.button,
}
FORBIDDEN_READONLY_TYPES = {
    OptionType.password,
    OptionType.app,
    OptionType.domain,
    OptionType.user,
    OptionType.group,
}

# To simplify AppConfigPanel bash scripts, we've chosen to use question
# short_ids as global variables. The consequence is that there is a risk
# of collision with other variables, notably different global variables
# used to expose old values or the type of a question...
# In addition to conflicts with bash variables, there is a direct
# conflict with the TOML properties of sections, so the keywords `name`,
# `visible`, `services`, `optional` and `help` cannot be used either.
FORBIDDEN_KEYWORDS = {
    "old",
    "app",
    "changed",
    "file_hash",
    "binds",
    "types",
    "formats",
    "getter",
    "setter",
    "short_setting",
    "type",
    "bind",
    "nothing_changed",
    "changes_validated",
    "result",
    "max_progression",
    "name",
    "visible",
    "services",
    "optional",
    "help",
}

Context = dict[str, Any]
Translation = dict[str, str] | str
JSExpression = str
Values = dict[str, Any]
Mode = Literal["python", "bash"]


class Pattern(BaseModel):
    regexp: str
    error: Translation = "pydantic.value_error.str.regex"  # FIXME add generic i18n key


class BaseOption(BaseModel):
    """
    Options are fields declaration that renders as form items, button, alert or text in the web-admin and printed or prompted in CLI.
    They are used in app manifests to declare the before installation form and in config panels.

    [Have a look at the app config panel doc](/packaging_config_panels) for details about Panels and Sections.

    ! IMPORTANT: as for Panels and Sections you have to choose an id, but this one should be unique in all this document, even if the question is in an other panel.

    #### Example

    ```toml
    [section.my_option_id]
    type = "string"
    # ask as `str`
    ask = "The text in english"
    # ask as `dict`
    ask.en = "The text in english"
    ask.fr = "Le texte en français"
    # advanced props
    visible = "my_other_option_id != 'success'"
    readonly = true
    # much advanced: config panel only?
    bind = "null"
    ```

    #### Properties

    - `type`: the actual type of the option, such as 'markdown', 'password', 'number', 'email', ...
    - `ask`: `Translation` (default to the option's `id` if not defined):
      - text to display as the option's label for inputs or text to display for readonly options
      - in config panels, questions are displayed on the left side and therefore have not much space to be rendered. Therefore, it is better to use a short question, and use the `help` property to provide additional details if necessary.
    - `visible` (optional): `bool` or `JSExpression` (default: `true`)
      - define if the option is diplayed/asked
      - if `false` and used alongside `readonly = true`, you get a context only value that can still be used in `JSExpression`s
    - `readonly` (optional): `bool` (default: `false`, forced to `true` for readonly types):
      - If `true` for input types: forbid mutation of its value
    - `bind` (optional): `Binding`, config panels only! A powerful feature that let you configure how and where the setting will be read, validated and written
      - if not specified, the value will be read/written in the app `settings.yml`
      - if `"null"`:
        - the value will not be stored at all (can still be used in context evaluations)
        - if in `scripts/config` there's a function named:
          - `get__my_option_id`: the value will be gathered from this custom getter
          - `set__my_option_id`: the value will be passed to this custom setter where you can do whatever you want with the value
          - `validate__my_option_id`: the value will be passed to this custom validator before any custom setter
      - if `bind` is a file path:
        - if the path starts with `:`, the value be saved as its id's variable/property counterpart
          - this only works for first level variables/properties and simple types (no array)
        - else the value will be stored as the whole content of the file
        - you can use `__FINALPATH__` or `__INSTALL_DIR__` in your path to point to dynamic install paths
          - FIXME are other global variables accessible?
      - [refer to `bind` doc for explaination and examples](#read-and-write-values-the)
    """

    type: OptionType
    id: str
    mode: Mode = (
        "bash"  # TODO use "python" as default mode with AppConfigPanel setuping it to "bash"
    )
    ask: Translation | None = None
    readonly: bool = False
    visible: JSExpression | bool = True
    bind: str | None = None
    name: str | None = None  # LEGACY (replaced by `id`)

    model_config = ConfigDict(
        arbitrary_types_allowed=True,
        use_enum_values=True,
        validate_assignment=True,
        extra="forbid",
    )

    @classmethod
    def __get_pydantic_json_schema__(
        cls, core_schema: "CoreSchema", handler: "GetJsonSchemaHandler"
    ) -> "JsonSchemaValue":
        schema = handler(core_schema)
        del schema["properties"]["id"]
        del schema["properties"]["name"]
        schema["required"] = [
            required for required in schema.get("required", []) if required != "id"
        ]
        if not schema["required"]:
            del schema["required"]

        return schema

    @field_validator("id", mode="before")
    @classmethod
    def check_id_is_not_forbidden(cls, value: str) -> str:
        if value in FORBIDDEN_KEYWORDS:
            raise ValueError(m18n.n("config_forbidden_keyword", keyword=value))
        return value

    # FIXME Legacy, is `name` still needed?
    @field_validator("name")
    @classmethod
    def apply_legacy_name(cls, value: str | None, info: "ValidationInfo") -> str:
        if value is None:
            return info.data["id"]
        return value

    @field_validator("readonly", mode="before")
    @classmethod
    def can_be_readonly(cls, value: bool, info: "ValidationInfo") -> bool:
        if value is True and info.data["type"] in FORBIDDEN_READONLY_TYPES:
            raise ValueError(
                m18n.n(
                    "config_forbidden_readonly_type",
                    type=info.data["type"],
                    id=info.data["id"],
                )
            )
        return value

    def is_visible(self, context: Context) -> bool:
        if isinstance(self.visible, bool):
            return self.visible

        return evaluate_simple_js_expression(self.visible, context=context)

    def _get_prompt_message(self, value: None) -> str:
        # force type to str
        # `OptionsModel.translate_options()` should have been called before calling this method
        return cast(str, self.ask)


# ╭───────────────────────────────────────────────────────╮
# │ DISPLAY OPTIONS                                       │
# ╰───────────────────────────────────────────────────────╯


class BaseReadonlyOption(BaseOption):
    readonly: Literal[True] = True


class DisplayTextOption(BaseReadonlyOption):
    """
    Display simple multi-line content.

    #### Example

    ```toml
    [section.my_option_id]
    type = "display_text"
    ask = "Simple text rendered as is."
    ```
    """

    type: Literal[OptionType.display_text] = OptionType.display_text


class MarkdownOption(BaseReadonlyOption):
    """
    Display markdown multi-line content.
    Markdown is currently only rendered in the web-admin

    #### Example

    ```toml
    [section.my_option_id]
    type = "display_text"
    ask = "Text **rendered** in markdown."
    ```
    """

    type: Literal[OptionType.markdown] = OptionType.markdown


class State(str, Enum):
    success = "success"
    info = "info"
    warning = "warning"
    danger = "danger"


class AlertOption(BaseReadonlyOption):
    """
    Alerts displays a important message with a level of severity.
    You can use markdown in `ask` but will only be rendered in the web-admin.

    #### Example

    ```toml
    [section.my_option_id]
    type = "alert"
    ask = "The configuration seems to be manually modified..."
    style = "warning"
    icon = "warning"
    ```

    #### Properties

    - [common properties](#common-properties)
    - `style`: any of `"success|info|warning|danger"` (default: `"info"`)
    - `icon` (optional): any icon name from [Fork Awesome](https://forkaweso.me/Fork-Awesome/icons/)
      - Currently only displayed in the web-admin
    """

    type: Literal[OptionType.alert] = OptionType.alert
    style: State = State.info
    icon: str | None = None

    def _get_prompt_message(self, value: None) -> str:
        colors = {
            State.success: "green",
            State.info: "cyan",
            State.warning: "yellow",
            State.danger: "red",
        }
        message = m18n.g(self.style) if self.style != State.danger else m18n.n("danger")
        return f"{colorize(message, colors[self.style])} {self.ask}"


class ButtonOption(BaseReadonlyOption):
    """
    Triggers actions.
    Available only in config panels.
    Renders as a `button` in the web-admin and can be called with `yunohost [app|domain|settings] action run <action_id>` in CLI.

    Every options defined in an action section (a config panel section with at least one `button`) is guaranted to be shown/asked to the user and available in `scripts/config`'s scope.
    [check examples in advanced use cases](#actions).

    #### Example

    ```toml
    [section.my_option_id]
    type = "button"
    ask = "Break the system"
    style = "danger"
    icon = "bug"
    # enabled only if another option's value (a `boolean` for example) is positive
    enabled = "aknowledged"
    ```

    To be able to trigger an action we have to add a bash function starting with `run__` in your `scripts/config`

    ```bash
    run__my_action_id() {
        ynh_print_info "Running 'my_action_id' action"
    }
    ```

    #### Properties

    - [common properties](#common-properties)
      - `bind`: forced to `"null"`
    - `style`: any of `"success|info|warning|danger"` (default: `"success"`)
    - `enabled`: `JSExpression` or `bool` (default: `true`)
      - when used with `JSExpression` you can enable/disable the button depending on context
    - `icon` (optional): any icon name from [Fork Awesome](https://forkaweso.me/Fork-Awesome/icons/)
      - Currently only displayed in the web-admin
    """

    type: Literal[OptionType.button] = OptionType.button
    bind: Literal["null"] = "null"
    help: Translation | None = None
    style: State = State.success
    icon: str | None = None
    enabled: JSExpression | bool = True

    def is_enabled(self, context: Context) -> bool:
        if isinstance(self.enabled, bool):
            return self.enabled

        return evaluate_simple_js_expression(self.enabled, context=context)


# ╭───────────────────────────────────────────────────────╮
# │ INPUT OPTIONS                                         │
# ╰───────────────────────────────────────────────────────╯


class BaseInputOption(BaseOption):
    """
    Rest of the option types available are considered `inputs`.

    #### Example

    ```toml
    [section.my_option_id]
    type = "string"
    # …any common props… +
    optional = false
    redact = false
    default = "some default string"
    help = "You can enter almost anything!"
    example = "an example string"
    placeholder = "write something…"
    ```

    #### Properties

    - [common properties](#common-properties)
    - `optional`: `bool` (default: `false`, but `true` in config panels)
    - `redact`: `bool` (default: `false`), to redact the value in the logs when the value contain private information
    - `default`: depends on `type`, the default value to assign to the option
      - in case of readonly values, you can use this `default` to assign a value (or return a dynamic `default` from a custom getter)
    - `help` (optional): `Translation`, to display a short help message in cli and web-admin
    - `example` (optional): `str`, to display an example value in web-admin only
    - `placeholder` (optional): `str`, shown in the web-admin fields only
    """

    help: Translation | None = None
    example: str | None = None
    placeholder: str | None = None
    redact: bool = False
    optional: bool = False  # FIXME keep required as default?
    default: Any = None
    _annotation: Any = Any
    _none_as_empty_str: ClassVar[bool] = True

    @field_validator("default", mode="before")
    @classmethod
    def check_empty_default(cls, value: Any) -> Any:
        if value == "":
            return None
        return value

    @staticmethod
    def humanize(value: Any, option={}) -> str:
        if value is None:
            return ""
        return str(value)

    @staticmethod
    def normalize(value, option={}):
        if isinstance(value, str):
            value = value.strip()
        return value

    @property
    def _dynamic_annotation(self) -> Any:
        """
        Returns the expected type of an Option's value.
        This may be dynamic based on constraints.
        """
        return self._annotation

    @property
    def _validators(self) -> dict[str, Callable]:
        return {
            "pre": self._value_pre_validator,
            "post": self._value_post_validator,
        }

    def _get_field_attrs(self) -> dict[str, Any]:
        """
        Returns attributes to build a `pydantic.Field`.
        Extra can be used as constraints in custom validators and ends up
        in the JSON Schema.
        """
        # TODO
        # - help
        # - placeholder
        attrs: dict[str, Any] = {}
        attrs["json_schema_extra"] = {
            "redact": self.redact,  # extra
            "none_as_empty_str": self._none_as_empty_str,
        }

        if self.readonly:
            attrs["frozen"] = True

        if self.example:
            attrs["examples"] = [self.example]

        if self.default is not None:
            attrs["default"] = self.default
            attrs["validate_default"] = True
        else:
            attrs["default"] = ... if not self.optional else None

        return attrs

    def _as_dynamic_model_field(self) -> tuple[Any, "FieldInfo"]:
        """
        Return a tuple of a type and a Field instance to be injected in a
        custom form declaration.
        """
        attrs = self._get_field_attrs()
        anno = (
            self._dynamic_annotation
            if not self.optional
            else self._dynamic_annotation | None
        )
        field = Field(default=attrs.pop("default", None), **attrs)

        return (anno, field)

    def _get_prompt_message(self, value: Any) -> str:
        message = super()._get_prompt_message(value)

        if self.readonly:
            message = colorize(message, "purple")
            return f"{message} {self.humanize(value, self)}"

        return message

    @staticmethod
    def _value_pre_validator(cls, value: Any, info: "ValidationInfo") -> Any:
        if value == "":
            return None

        return value

    @staticmethod
    def _value_post_validator(cls, value: Any, info: "ValidationInfo") -> Any:
        extras = cls.model_fields[info.field_name].json_schema_extra

        if value is None and extras["none_as_empty_str"]:
            value = ""

        if not extras.get("redact"):
            return value

        # Tell the operation_logger to redact all password-type / secret args
        # Also redact the % escaped version of the password that might appear in
        # the 'args' section of metadata (relevant for password with non-alphanumeric char)
        data_to_redact = []
        if value and isinstance(value, str):
            data_to_redact.append(value)

        data_to_redact += [
            urllib.parse.quote(data)
            for data in data_to_redact
            if urllib.parse.quote(data) != data
        ]

        for operation_logger in OperationLogger._instances:
            operation_logger.data_to_redact.extend(data_to_redact)

        return value


# ─ STRINGS ───────────────────────────────────────────────


class BaseStringOption(BaseInputOption):
    default: str | None = None
    pattern: Pattern | None = None
    _annotation = str

    @property
    def _dynamic_annotation(self) -> Type[str]:
        if self.pattern:
            return constr(pattern=self.pattern.regexp)

        return self._annotation

    def _get_field_attrs(self) -> dict[str, Any]:
        attrs = super()._get_field_attrs()

        if self.pattern:
            attrs["json_schema_extra"]["regex_error"] = self.pattern.error  # extra

        return attrs


class StringOption(BaseStringOption):
    r"""
    Ask for a simple string.

    #### Example

    ```toml
    [section.my_option_id]
    type = "string"
    default = "E10"
    pattern.regexp = '^[A-F]\d\d$'
    pattern.error = "Provide a room like F12 : one uppercase and 2 numbers"
    ```

    #### Properties

    - [common inputs properties](#common-inputs-properties)
      - `default`: `""`
    - `pattern` (optional): `Pattern`, a regex to match the value against
    """

    type: Literal[OptionType.string] = OptionType.string


class TextOption(BaseStringOption):
    """
    Ask for a multiline string.
    Renders as a `textarea` in the web-admin and by opening a text editor on the CLI.

    #### Example

    ```toml
    [section.my_option_id]
    type = "text"
    default = "multi\\nline\\ncontent"
    ```

    #### Properties

    - [common inputs properties](#common-inputs-properties)
      - `default`: `""`
    - `pattern` (optional): `Pattern`, a regex to match the value against
    """

    type: Literal[OptionType.text] = OptionType.text


FORBIDDEN_PASSWORD_CHARS = r"{}"


class PasswordOption(BaseInputOption):
    """
    Ask for a password.
    The password is tested as a regular user password (at least 8 chars)

    #### Example

    ```toml
    [section.my_option_id]
    type = "password"
    ```

    #### Properties

    - [common inputs properties](#common-inputs-properties)
      - `default`: forced to `""`
      - `redact`: forced to `true`
      - `example`: forbidden
    """

    type: Literal[OptionType.password] = OptionType.password
    example: Literal[None] = None
    default: Literal[None] = None
    redact: Literal[True] = True
    _annotation = str
    _forbidden_chars: ClassVar[str] = FORBIDDEN_PASSWORD_CHARS

    def _get_field_attrs(self) -> dict[str, Any]:
        attrs = super()._get_field_attrs()

        attrs["json_schema_extra"]["forbidden_chars"] = self._forbidden_chars  # extra

        return attrs

    @staticmethod
    def _value_pre_validator(
        cls, value: str | None, info: "ValidationInfo"
    ) -> str | None:
        value = super(PasswordOption, PasswordOption)._value_pre_validator(
            cls, value, info
        )

        if value is not None and value != "":
            value = str(value)
            forbidden_chars: str = cls.model_fields[info.field_name].json_schema_extra[
                "forbidden_chars"
            ]
            if any(char in value for char in forbidden_chars):
                raise YunohostValidationError(
                    "pattern_password_app", forbidden_chars=forbidden_chars
                )

            # If it's an optional argument the value should be empty or strong enough
            from yunohost.utils.password import assert_password_is_strong_enough

            assert_password_is_strong_enough("user", value)

        return value


class ColorOption(BaseInputOption):
    """
    Ask for a color represented as a hex value (with possibly an alpha channel).
    Renders as color picker in the web-admin and as a prompt that accept named color like `yellow` in CLI.

    #### Example

    ```toml
    [section.my_option_id]
    type = "color"
    default = "#ff0"
    ```

    #### Properties

    - [common inputs properties](#common-inputs-properties)
      - `default`: `""`
    """

    type: Literal[OptionType.color] = OptionType.color
    default: str | None = None
    _annotation = Color

    @staticmethod
    def humanize(value: Color | str | None, option={}) -> str:
        if isinstance(value, Color):
            value.as_named(fallback=True)

        return super(ColorOption, ColorOption).humanize(value, option)

    @staticmethod
    def normalize(value: Color | str | None, option={}) -> str:
        if isinstance(value, Color):
            return value.as_hex()

        return super(ColorOption, ColorOption).normalize(value, option)

    @staticmethod
    def _value_post_validator(
        cls, value: Color | None, info: "ValidationInfo"
    ) -> str | None:
        if isinstance(value, Color):
            return value.as_hex()

        return super(ColorOption, ColorOption)._value_post_validator(cls, value, info)


# ─ NUMERIC ───────────────────────────────────────────────


class NumberOption(BaseInputOption):
    """
    Ask for a number (an integer).

    #### Example

    ```toml
    [section.my_option_id]
    type = "number"
    default = 100
    min = 50
    max = 200
    step = 5
    ```

    #### Properties

    - [common inputs properties](#common-inputs-properties)
      - `type`: `number` or `range` (input or slider in the web-admin)
    - `min` (optional): minimal int value inclusive
    - `max` (optional): maximal int value inclusive
    - `step` (optional): currently only used in the webadmin as the `<input/>` step jump
    """

    # `number` and `range` are exactly the same, but `range` does render as a slider in web-admin
    type: Literal[OptionType.number, OptionType.range] = OptionType.number
    default: int | None = None
    min: int | None = None
    max: int | None = None
    step: int | None = None
    _annotation = int
    _none_as_empty_str = False

    @staticmethod
    def normalize(value, option={}) -> int | None:
        if isinstance(value, int):
            return value

        if isinstance(value, str):
            value = value.strip()

        if isinstance(value, str) and value.isdigit():
            return int(value)

        if value in [None, ""]:
            return None

        option = option.model_dump() if isinstance(option, BaseOption) else option
        raise YunohostValidationError(
            "app_argument_invalid",
            name=option.get("id"),
            error=m18n.n("invalid_number"),
        )

    def _get_field_attrs(self) -> dict[str, Any]:
        attrs = super()._get_field_attrs()
        attrs["ge"] = self.min
        attrs["le"] = self.max
        attrs["json_schema_extra"]["step"] = self.step  # extra

        return attrs

    @staticmethod
    def _value_pre_validator(
        cls, value: int | None, info: "ValidationInfo"
    ) -> int | None:
        value = super(NumberOption, NumberOption)._value_pre_validator(cls, value, info)

        if value is None:
            return None

        return value


# ─ BOOLEAN ───────────────────────────────────────────────


class BooleanOption(BaseInputOption):
    """
    Ask for a boolean.
    Renders as a switch in the web-admin and a yes/no prompt in CLI.

    #### Example

    ```toml
    [section.my_option_id]
    type = "boolean"
    default = 1
    yes = "agree"
    no = "disagree"
    ```

    #### Properties

    - [common inputs properties](#common-inputs-properties)
      - `default`: `0`
    - `yes` (optional): (default: `1`) define as what the thruthy value should output
      - can be `true`, `True`, `"yes"`, etc.
    - `no` (optional): (default: `0`) define as what the thruthy value should output
      - can be `0`, `"false"`, `"n"`, etc.
    """

    type: Literal[OptionType.boolean] = OptionType.boolean
    yes: Any = 1
    no: Any = 0
    default: bool | int | str | None = 0
    _annotation = bool | int | str
    _yes_answers: ClassVar[set[str]] = {"1", "yes", "y", "true", "t", "on"}
    _no_answers: ClassVar[set[str]] = {"0", "no", "n", "false", "f", "off"}
    _none_as_empty_str = False

    @staticmethod
    def humanize(value, option={}) -> str:
        option = option.model_dump() if isinstance(option, BaseOption) else option

        yes = option.get("yes", 1)
        no = option.get("no", 0)

        value = BooleanOption.normalize(value, option)

        if value == yes:
            return "yes"
        if value == no:
            return "no"
        if value is None:
            return ""

        raise YunohostValidationError(
            "app_argument_choice_invalid",
            name=option.get("id"),
            value=value,
            choices="yes/no",
        )

    @staticmethod
    def normalize(value, option={}) -> Any:
        option = option.model_dump() if isinstance(option, BaseOption) else option

        if isinstance(value, str):
            value = value.strip()

        technical_yes = option.get("yes", 1)
        technical_no = option.get("no", 0)

        no_answers = BooleanOption._no_answers
        yes_answers = BooleanOption._yes_answers

        assert (
            str(technical_yes).lower() not in no_answers
        ), f"'yes' value can't be in {no_answers}"
        assert (
            str(technical_no).lower() not in yes_answers
        ), f"'no' value can't be in {yes_answers}"

        no_answers.add(str(technical_no).lower())
        yes_answers.add(str(technical_yes).lower())

        strvalue = str(value).lower()

        if strvalue in yes_answers:
            return technical_yes
        if strvalue in no_answers:
            return technical_no

        if strvalue in ["none", ""]:
            return None

        raise YunohostValidationError(
            "app_argument_choice_invalid",
            name=option.get("id"),
            value=strvalue,
            choices="yes/no",
        )

    def get(self, key, default=None):
        return getattr(self, key, default)

    def _get_field_attrs(self) -> dict[str, Any]:
        attrs = super()._get_field_attrs()
        attrs["json_schema_extra"]["parse"] = {  # extra
            True: self.yes,
            False: self.no,
        }
        return attrs

    def _get_prompt_message(self, value: bool | None) -> str:
        message = super()._get_prompt_message(value)

        if not self.readonly:
            message += " [yes | no]"

        return message

    @staticmethod
    def _value_post_validator(cls, value: bool | None, info: "ValidationInfo") -> Any:
        if isinstance(value, bool):
            return cls.model_fields[info.field_name].json_schema_extra["parse"][value]

        return super(BooleanOption, BooleanOption)._value_post_validator(
            cls, value, info
        )


# ─ TIME ──────────────────────────────────────────────────


class DateOption(BaseInputOption):
    """
    Ask for a date in the form `"2025-06-14"`.
    Renders as a date-picker in the web-admin and a regular prompt in CLI.

    Can also take a timestamp as value that will output as an ISO date string.

    #### Example

    ```toml
    [section.my_option_id]
    type = "date"
    default = "2070-12-31"
    ```

    #### Properties

    - [common inputs properties](#common-inputs-properties)
      - `default`: `""`
    """

    type: Literal[OptionType.date] = OptionType.date
    default: str | None = None
    _annotation = datetime.date

    @staticmethod
    def _value_pre_validator(
        cls, v: datetime.date | str | None, info: "ValidationInfo"
    ) -> datetime.date | str | None:
        v = super(DateOption, DateOption)._value_pre_validator(cls, v, info)
        if isinstance(v, int | float) or (
            isinstance(v, str) and v.replace(".", "").replace("-", "", 1).isdigit()
        ):
            # FIXME use datetime.timezone.utc? or use local timezone
            return datetime.date.fromtimestamp(float(v))

        return v

    @staticmethod
    def _value_post_validator(
        cls, value: datetime.date | None, info: "ValidationInfo"
    ) -> str | None:
        if isinstance(value, datetime.date):
            return value.isoformat()

        return super(DateOption, DateOption)._value_post_validator(cls, value, info)


class TimeOption(BaseInputOption):
    """
    Ask for an hour in the form `"22:35"`.
    Renders as a date-picker in the web-admin and a regular prompt in CLI.

    #### Example

    ```toml
    [section.my_option_id]
    type = "time"
    default = "12:26"
    ```

    #### Properties

    - [common inputs properties](#common-inputs-properties)
      - `default`: `""`
    """

    type: Literal[OptionType.time] = OptionType.time
    default: str | int | None = None
    _annotation = datetime.time

    @staticmethod
    def _value_pre_validator(
        cls, v: Any, info: "ValidationInfo"
    ) -> datetime.time | datetime.datetime | None:
        v = super(TimeOption, TimeOption)._value_pre_validator(cls, v, info)
        if isinstance(v, int | float) or (
            isinstance(v, str) and v.replace(".", "").replace("-", "", 1).isdigit()
        ):
            value = float(v)
            if value >= 0:
                return datetime.datetime.fromtimestamp(float(v)).time()

        return v

    @staticmethod
    def _value_post_validator(
        cls, value: datetime.date | None, info: "ValidationInfo"
    ) -> str | None:
        if isinstance(value, datetime.time):
            # FIXME could use `value.isoformat()` to get `%H:%M:%S`
            return value.strftime("%H:%M")

        return super(TimeOption, TimeOption)._value_post_validator(cls, value, info)


# ─ LOCATIONS ─────────────────────────────────────────────


class EmailOption(BaseInputOption):
    """
    Ask for an email. Validation made with [python-email-validator](https://github.com/JoshData/python-email-validator)

    #### Example

    ```toml
    [section.my_option_id]
    type = "email"
    default = "Abc.123@test-example.com"
    ```

    #### Properties

    - [common inputs properties](#common-inputs-properties)
      - `default`: `""`
    """

    type: Literal[OptionType.email] = OptionType.email
    default: EmailStr | None = None
    _annotation = EmailStr


class WebPathOption(BaseStringOption):
    """
    Ask for an web path (the part of an url after the domain). Used by default in app install to define from where the app will be accessible.

    #### Example

    ```toml
    [section.my_option_id]
    type = "path"
    default = "/"
    ```

    #### Properties

    - [common inputs properties](#common-inputs-properties)
      - `default`: `""`
    - `pattern` (optional): `Pattern`, a regex to match the value against
    """

    type: Literal[OptionType.path] = OptionType.path

    @staticmethod
    def normalize(value, option={}) -> str:
        option = option.model_dump() if isinstance(option, BaseOption) else option

        if value is None:
            value = ""

        if not isinstance(value, str):
            raise YunohostValidationError(
                "app_argument_invalid",
                name=option.get("id"),
                error="Argument for path should be a string.",
            )

        if not value.strip():
            if option.get("optional"):
                return ""
            # Hmpf here we could just have a "else" case
            # but we also want WebPathOption.normalize("") to return "/"
            # (i.e. if no option is provided, hence .get("optional") is None
            elif option.get("optional") is False:
                raise YunohostValidationError(
                    "app_argument_invalid",
                    name=option.get("id"),
                    error="Option is mandatory",
                )

        return "/" + value.strip().strip(" /")


class URLOption(BaseStringOption):
    """
    Ask for any url.

    #### Example

    ```toml
    [section.my_option_id]
    type = "url"
    default = "https://example.xn--zfr164b/@handle/"
    ```

    #### Properties

    - [common inputs properties](#common-inputs-properties)
      - `default`: `""`
    - `pattern` (optional): `Pattern`, a regex to match the value against
    """

    type: Literal[OptionType.url] = OptionType.url
    _annotation = HttpUrl

    @staticmethod
    def _value_post_validator(
        cls, value: HttpUrl | None, info: "ValidationInfo"
    ) -> str | None:
        if isinstance(value, Url):
            return str(value)

        return super(URLOption, URLOption)._value_post_validator(cls, value, info)


# ─ FILE ──────────────────────────────────────────────────


def _base_value_post_validator(
    cls, value: Any, info: "ValidationInfo"
) -> tuple[bytes, str | None]:
    import mimetypes
    from pathlib import Path
    from magic import Magic
    from base64 import b64decode

    if Moulinette.interface.type != "api":
        path = Path(value)
        if not (path.exists() and path.is_absolute() and path.is_file()):
            raise YunohostValidationError("File doesn't exists", raw_msg=True)
        content = path.read_bytes()
    else:
        content = b64decode(value)

    accept_list = cls.model_fields[info.field_name].json_schema_extra.get("accept")
    mimetype = Magic(mime=True).from_buffer(content)

    if accept_list and mimetype not in accept_list:
        raise YunohostValidationError(
            f"Unsupported file type '{mimetype}', expected a type among '{', '.join(accept_list)}'.",
            raw_msg=True,
        )

    ext = mimetypes.guess_extension(mimetype)

    return content, ext


class FileOption(BaseInputOption):
    r"""
    Ask for file.
    Renders a file prompt in the web-admin and ask for a path in CLI.

    #### Example

    ```toml
    [section.my_option_id]
    type = "file"
    accept = ".json"
    # bind the file to a location to save the file there
    bind = "/tmp/my_file.json"
    ```

    #### Properties

    - [common inputs properties](#common-inputs-properties)
      - `default`: `""`
    - `accept`: a comma separated list of extension to accept like `".conf, .ini`
      - /!\ currently only work on the web-admin
    """

    type: Literal[OptionType.file] = OptionType.file
    # `FilePath` for CLI (path must exists and must be a file)
    # `bytes` for API (a base64 encoded file actually)
    accept: list[str] | None = None  # currently only used by the web-admin
    default: str | None = None
    _annotation = str  # TODO could be Path at some point
    _upload_dirs: ClassVar[set[str]] = set()

    @property
    def _validators(self) -> dict[str, Callable]:
        return {
            "pre": self._value_pre_validator,
            "post": (
                self._bash_value_post_validator
                if self.mode == "bash"
                else self._python_value_post_validator
            ),
        }

    def _get_field_attrs(self) -> dict[str, Any]:
        attrs = super()._get_field_attrs()

        if self.accept:
            attrs["json_schema_extra"]["accept"] = self.accept  # extra

        attrs["json_schema_extra"]["bind"] = self.bind

        return attrs

    @classmethod
    def clean_upload_dirs(cls) -> None:
        # Delete files uploaded from API
        for upload_dir in cls._upload_dirs:
            if os.path.exists(upload_dir):
                shutil.rmtree(upload_dir)

<<<<<<< HEAD
    @staticmethod
    def _bash_value_post_validator(cls, value: Any, info: "ValidationInfo") -> str:
=======
    @classmethod
    def _base_value_post_validator(
        cls, value: Any, field: "ModelField"
    ) -> tuple[bytes, str | None]:
        import mimetypes
        from base64 import b64decode
        from pathlib import Path

        from magic import Magic

        if Moulinette.interface.type != "api" or (
            isinstance(value, str) and value.startswith("/")
        ):
            path = Path(value)
            if not (path.exists() and path.is_absolute() and path.is_file()):
                raise YunohostValidationError(
                    f"File {value} doesn't exists", raw_msg=True
                )
            content = path.read_bytes()
        else:
            content = b64decode(value)

        accept_list = field.field_info.extra.get("accept")
        mimetype = Magic(mime=True).from_buffer(content)

        if accept_list and mimetype not in accept_list:
            raise YunohostValidationError(
                f"Unsupported file type '{mimetype}', expected a type among '{', '.join(accept_list)}'.",
                raw_msg=True,
            )

        ext = mimetypes.guess_extension(mimetype)

        return content, ext

    @classmethod
    def _bash_value_post_validator(cls, value: Any, field: "ModelField") -> str:
>>>>>>> 4c5aba62
        """File handling for "bash" config panels (app)"""
        if not value:
            return ""

        content, _ = _base_value_post_validator(cls, value, info)

        upload_dir = tempfile.mkdtemp(prefix="ynh_filequestion_")
        _, file_path = tempfile.mkstemp(dir=upload_dir)

        FileOption._upload_dirs.add(upload_dir)

        logger.debug(
            f"Saving file {info.field_name} for file question into {file_path}"
        )

        write_to_file(file_path, content, file_mode="wb")

        return file_path

    @staticmethod
    def _python_value_post_validator(cls, value: Any, info: "ValidationInfo") -> str:
        """File handling for "python" config panels"""

        import hashlib
        from pathlib import Path

        if not value:
            return ""

        bind = cls.model_fields[info.field_name].json_schema_extra["bind"]

        # to avoid "filename too long" with b64 content
        if len(value.encode("utf-8")) < 255:
            # Check if value is an already hashed and saved filepath
            path = Path(value)
            if path.exists() and value == bind.format(
                filename=path.stem, ext=path.suffix
            ):
                return value

        content, ext = _base_value_post_validator(cls, value, info)

        m = hashlib.sha256()
        m.update(content)
        sha256sum = m.hexdigest()
        filename = Path(bind.format(filename=sha256sum, ext=ext))
        filename.write_bytes(content)

        return str(filename)


# ─ CHOICES ───────────────────────────────────────────────


class BaseChoicesOption(BaseInputOption):
    # FIXME probably forbid choices to be None?
    filter: JSExpression | None = None  # filter before choices
    # We do not declare `choices` here to be able to declare other fields before `choices` and acces their values in `choices` validators
    # choices: dict[str, Any] | list[Any] | None

    @field_validator("choices", mode="before", check_fields=False)
    @classmethod
    def parse_comalist_choices(cls, value: Any) -> dict[str, Any] | list[Any] | None:
        if isinstance(value, str):
            values = [value.strip() for value in value.split(",")]
            return [value for value in values if value]
        return value

    @property
    def _dynamic_annotation(self) -> object | Type[str]:
        if self.choices:
            choices = (
                self.choices if isinstance(self.choices, list) else self.choices.keys()
            )
            return Literal[tuple(choices)]

        return self._annotation

    def _get_prompt_message(self, value: Any) -> str:
        message = super()._get_prompt_message(value)

        if self.readonly:
            if isinstance(self.choices, dict) and value is not None:
                value = self.choices[value]

            return f"{colorize(message, 'purple')} {value}"

        if self.choices:
            # Prevent displaying a shitload of choices
            # (e.g. 100+ available users when choosing an app admin...)
            choices = (
                list(self.choices.keys())
                if isinstance(self.choices, dict)
                else self.choices
            )
            splitted_choices = choices[:20]
            remaining_choices = len(choices[20:])

            if remaining_choices > 0:
                splitted_choices += [
                    m18n.n("other_available_options", n=remaining_choices)
                ]

            choices_to_display = " | ".join(str(choice) for choice in splitted_choices)

            return f"{message} [{choices_to_display}]"

        return message


class SelectOption(BaseChoicesOption):
    """
    Ask for value from a limited set of values.
    Renders as a regular `<select/>` in the web-admin and as a regular prompt in CLI with autocompletion of `choices`.

    #### Example

    ```toml
    [section.my_option_id]
    type = "select"
    choices = ["one", "two", "three"]
    choices = "one,two,three"
    default = "two"
    ```

    #### Properties

    - [common inputs properties](#common-inputs-properties)
      - `default`: `""`, obviously the default has to be empty or an available `choices` item.
    - `choices`: a (coma separated) list of values
    """

    type: Literal[OptionType.select] = OptionType.select
    filter: Literal[None] = None
    choices: list[Any] | dict[Any, Any] | None = None
    default: str | None = None
    _annotation = str


class TagsOption(BaseChoicesOption):
    """
    Ask for series of values. Optionally from a limited set of values.
    Renders as a multi select in the web-admin and as a regular prompt in CLI without autocompletion of `choices`.

    This output as a coma separated list of strings `"one,two,three"`

    #### Example

    ```toml
    [section.my_option_id]
    type = "tags"
    default = "word,another word"

    [my_other_option_id]
    type = "tags"
    choices = ["one", "two", "three"]
    # choices = "one,two,three"
    default = "two,three"
    ```

    #### Properties

    - [common inputs properties](#common-inputs-properties)
      - `default`: `""`, obviously the default has to be empty or an available `choices` item.
    - `pattern` (optional): `Pattern`, a regex to match all the values against
    - `choices` (optional): a (coma separated) list of values
    - `icon` (optional): any icon name from [Fork Awesome](https://forkaweso.me/Fork-Awesome/icons/)
      - Currently only displayed in the web-admin
    """

    type: Literal[OptionType.tags] = OptionType.tags
    filter: Literal[None] = None
    choices: list[str] | None = None
    pattern: Pattern | None = None
    icon: str | None = None
    default: str | list[str] | None = None
    _annotation = str

    @staticmethod
    def humanize(value, option={}) -> str:
        if isinstance(value, list):
            return ",".join(str(v) for v in value)
        if not value:
            return ""
        return value

    @staticmethod
    def normalize(value, option={}) -> str:
        if isinstance(value, list):
            return ",".join(str(v) for v in value)
        if isinstance(value, str):
            value = value.strip().strip(",")
        if value is None or value == "":
            return ""
        return value

    @property
    def _dynamic_annotation(self) -> Type[str]:
        # TODO use Literal when serialization is seperated from validation
        # if self.choices is not None:
        #     return Literal[tuple(self.choices)]

        # Repeat pattern stuff since we can't call the bare class `_dynamic_annotation` prop without instantiating it
        if self.pattern:
            return constr(pattern=self.pattern.regexp)

        return self._annotation

    def _get_field_attrs(self) -> dict[str, Any]:
        attrs = super()._get_field_attrs()

        if self.choices:
            attrs["json_schema_extra"]["choices"] = self.choices  # extra

        return attrs

    @staticmethod
    def _value_pre_validator(
        cls, value: list | str | None, info: "ValidationInfo"
    ) -> str | None:
        if value is None or value == "":
            return None

        if not isinstance(value, (list, str, type(None))):
            raise YunohostValidationError(
                "app_argument_invalid",
                name=info.field_name,
                error=f"'{str(value)}' is not a list",
            )

        if isinstance(value, str):
            value = [v.strip() for v in value.split(",")]
            value = [v for v in value if v]

        if isinstance(value, list):
            choices = cls.model_fields[info.field_name].json_schema_extra.get("choices")
            if choices:
                if not all(v in choices for v in value):
                    raise YunohostValidationError(
                        "app_argument_choice_invalid",
                        name=info.field_name,
                        value=value,
                        choices=", ".join(str(choice) for choice in choices),
                    )

            return ",".join(str(v) for v in value)
        return value


# ─ ENTITIES ──────────────────────────────────────────────


class DomainOption(BaseChoicesOption):
    """
    Ask for a user domain.
    Renders as a select in the web-admin and as a regular prompt in CLI with autocompletion of registered domains.

    #### Example

    ```toml
    [section.my_option_id]
    type = "domain"
    ```

    #### Properties

    - [common inputs properties](#common-inputs-properties)
      - `default`: forced to the instance main domain
    """

    type: Literal[OptionType.domain] = OptionType.domain
    filter: Literal[None] = None
    choices: dict[str, str] | None = None

    @model_validator(mode="before")
    @classmethod
    def inject_domains_choices(cls, values: Values) -> Values:
        # TODO remove calls to resources in validators (pydantic V2 should adress this)
        from yunohost.domain import domain_list

        data = domain_list()
        values["choices"] = {
            domain: domain + " ★" if domain == data["main"] else domain
            for domain in data["domains"]
        }

        return values

    @model_validator(mode="before")
    @classmethod
    def inject_default(cls, values: Values) -> Values:
        # TODO remove calls to resources in validators (pydantic V2 should adress this)
        from yunohost.domain import _get_maindomain

        values["default"] = _get_maindomain()
        return values

    @staticmethod
    def normalize(value, option={}) -> str:
        if value.startswith("https://"):
            value = value[len("https://") :]
        elif value.startswith("http://"):
            value = value[len("http://") :]

        # Remove trailing slashes
        value = value.rstrip("/").lower()

        return value


class AppOption(BaseChoicesOption):
    """
    Ask for a user app.
    Renders as a select in the web-admin and as a regular prompt in CLI with autocompletion of installed apps.

    #### Example

    ```toml
    [section.my_option_id]
    type = "app"
    filter = "is_webapp"
    ```

    #### Properties

    - [common inputs properties](#common-inputs-properties)
      - `default`: `""`
    - `filter` (optional): `JSExpression` with what `yunohost app info <app_id> --full` returns as context (only first level keys)
    """

    type: Literal[OptionType.app] = OptionType.app
    filter: JSExpression | None = None
    choices: dict[str, str] | None = None

    @model_validator(mode="before")
    @classmethod
    def inject_apps_choices(cls, values: Values) -> Values:
        # TODO remove calls to resources in validators (pydantic V2 should adress this)
        from yunohost.app import app_list

        apps = app_list(full=True)["apps"]

        if values.get("filter", None):
            apps = [
                app
                for app in apps
                if evaluate_simple_js_expression(values["filter"], context=app)
            ]

        value = {"_none": "---"}
        value.update(
            {
                app["id"]: f"{app['label']} ({app.get('domain_path', app['id'])})"
                for app in apps
            }
        )

        values["choices"] = value

        return values


class UserOption(BaseChoicesOption):
    """
    Ask for a user.
    Renders as a select in the web-admin and as a regular prompt in CLI with autocompletion of available usernames.

    #### Example

    ```toml
    [section.my_option_id]
    type = "user"
    ```

    #### Properties

    - [common inputs properties](#common-inputs-properties)
      - `default`: the first admin user found
    """

    type: Literal[OptionType.user] = OptionType.user
    filter: Literal[None] = None
    choices: dict[str, str] | None = None

    @model_validator(mode="before")
    def inject_users_choices_and_default(cls, values: Values) -> Values:
        # TODO remove calls to resources in validators (pydantic V2 should adress this)
        from yunohost.user import user_list

        users = user_list(fields=["username", "fullname", "mail", "groups"])["users"]

        values["choices"] = {
            username: f"{infos['fullname']} ({infos['mail']})"
            for username, infos in users.items()
        }

        # FIXME keep this to test if any user, do not raise error if no admin?
        if not values["choices"]:
            raise YunohostValidationError(
                "app_argument_invalid",
                name=values["id"],
                error="You should create a YunoHost user first.",
            )

        if not values.get("default"):
            values["default"] = next(
                username
                for username, infos in users.items()
                if "admins" in infos["groups"]
            )

        return values


class GroupOption(BaseChoicesOption):
    """
    Ask for a group.
    Renders as a select in the web-admin and as a regular prompt in CLI with autocompletion of available groups.

    #### Example

    ```toml
    [section.my_option_id]
    type = "group"
    default = "visitors"
    ```

    #### Properties

    - [common inputs properties](#common-inputs-properties)
      - `default`: `"all_users"`, `"visitors"` or `"admins"` (default: `"all_users"`)
    """

    type: Literal[OptionType.group] = OptionType.group
    filter: Literal[None] = None
    choices: dict[str, str] | None = None
    default: Literal["visitors", "all_users", "admins"] | None = "all_users"

    @model_validator(mode="before")
    @classmethod
    def inject_groups_choices(cls, values: Values) -> Values:
        # TODO remove calls to resources in validators (pydantic V2 should adress this)
        from yunohost.user import user_group_list

        groups = list(user_group_list(include_primary_groups=False)["groups"].keys())

        def _human_readable_group(groupname):
            # i18n: visitors
            # i18n: all_users
            # i18n: admins
            return (
                m18n.n(groupname)
                if groupname in ["visitors", "all_users", "admins"]
                else groupname
            )

        values["choices"] = {
            groupname: _human_readable_group(groupname) for groupname in groups
        }

        return values

    @model_validator(mode="before")
    @classmethod
    def inject_default(cls, values: Values) -> Values:
        # FIXME do we really want to default to something all the time?
        if values.get("default") in ("", None):
            values["default"] = "all_users"
        return values


OPTIONS = {
    OptionType.display_text: DisplayTextOption,
    OptionType.markdown: MarkdownOption,
    OptionType.alert: AlertOption,
    OptionType.button: ButtonOption,
    OptionType.string: StringOption,
    OptionType.text: TextOption,
    OptionType.password: PasswordOption,
    OptionType.color: ColorOption,
    OptionType.number: NumberOption,
    OptionType.range: NumberOption,
    OptionType.boolean: BooleanOption,
    OptionType.date: DateOption,
    OptionType.time: TimeOption,
    OptionType.email: EmailOption,
    OptionType.path: WebPathOption,
    OptionType.url: URLOption,
    OptionType.file: FileOption,
    OptionType.select: SelectOption,
    OptionType.tags: TagsOption,
    OptionType.domain: DomainOption,
    OptionType.app: AppOption,
    OptionType.user: UserOption,
    OptionType.group: GroupOption,
}

AnyOption = (
    DisplayTextOption
    | MarkdownOption
    | AlertOption
    | ButtonOption
    | StringOption
    | TextOption
    | PasswordOption
    | ColorOption
    | NumberOption
    | BooleanOption
    | DateOption
    | TimeOption
    | EmailOption
    | WebPathOption
    | URLOption
    | FileOption
    | SelectOption
    | TagsOption
    | DomainOption
    | AppOption
    | UserOption
    | GroupOption
)


# ╭───────────────────────────────────────────────────────╮
# │  ┌─╴╭─╮┌─╮╭╮╮                                         │
# │  ├─╴│ │├┬╯│││                                         │
# │  ╵  ╰─╯╵ ╰╵╵╵                                         │
# ╰───────────────────────────────────────────────────────╯


class OptionsModel(BaseModel):
    # Pydantic will match option types to their models class based on the "type" attribute
    options: list[Annotated[AnyOption, Field(discriminator="type")]]

    @staticmethod
    def options_dict_to_list(
        options: dict[str, Any], optional: bool = False
    ) -> list[dict[str, Any]]:
        options_list = []

        for id_, data in options.items():
            option = data | {
                "id": data.get("id", id_),
                "type": data.get(
                    "type",
                    OptionType.select if "choices" in data else OptionType.string,
                ),
            }

            if option["type"] not in READONLY_TYPES:
                option["optional"] = option.get("optional", optional)

            # LEGACY (`choices` in option `string` used to be valid)
            if "choices" in option and option["type"] == OptionType.string:
                logger.warning(
                    f"Packagers: option {id_} has 'choices' but has type 'string', use 'select' instead to remove this warning."
                )
                option["type"] = OptionType.select

            options_list.append(option)

        return options_list

    def __init__(self, **kwargs) -> None:
        super().__init__(options=self.options_dict_to_list(kwargs))

    def translate_options(self, i18n_key: str | None = None) -> None:
        """
        Mutate in place translatable attributes of options to their translations
        """
        for option in self.options:
            for key in ("ask", "help"):
                if not hasattr(option, key):
                    continue

                value = getattr(option, key)
                if value:
                    setattr(option, key, _value_for_locale(value))
                elif key == "ask" and m18n.key_exists(f"{i18n_key}_{option.id}"):
                    setattr(option, key, m18n.n(f"{i18n_key}_{option.id}"))
                elif key == "help" and m18n.key_exists(f"{i18n_key}_{option.id}_help"):
                    setattr(option, key, m18n.n(f"{i18n_key}_{option.id}_help"))
                elif key == "ask":
                    # FIXME warn?
                    option.ask = option.id


class FormModel(BaseModel):
    """
    Base form on which dynamic forms are built upon Options.
    """

    model_config = ConfigDict(
        validate_assignment=True,
        extra="ignore",
        coerce_numbers_to_str=True,
    )

    def __getitem__(self, name: str) -> Any:
        # FIXME
        # if a FormModel's required field is not instancied with a value, it is
        # not available as an attr and therefor triggers an `AttributeError`
        # Also since `BaseReadonlyOption`s do not end up in form,
        # `form[AlertOption.id]` would also triggers an error
        # For convinience in those 2 cases, we return `None`
        if not hasattr(self, name):
            # Return None to trigger a validation error instead for required fields
            return None

        return getattr(self, name)

    def __setitem__(self, name: str, value: Any) -> None:
        setattr(self, name, value)

    def get(self, attr: str, default: Any = None) -> Any:
        try:
            return getattr(self, attr)
        except AttributeError:
            return default


def build_form(
    options: Iterable[AnyOption], name: str = "DynamicForm"
) -> Type[FormModel]:
    """
    Returns a dynamic pydantic model class that can be used as a form.
    Parsing/validation occurs at instanciation and assignements.
    To avoid validation at instanciation, use `my_form.model_construct(**values)`
    """
    options_as_fields: Any = {}
    validators: dict[str, Any] = {}

    for option in options:
        if not isinstance(option, BaseInputOption):
            continue  # filter out non input options

        options_as_fields[option.id] = option._as_dynamic_model_field()
        option_validators = option._validators

        for step in ("pre", "post"):
            validators[f"{option.id}_{step}_validator"] = field_validator(
                option.id, mode="before" if step == "pre" else "after"
            )(option_validators[step])

    return cast(
        Type[FormModel],
        create_model(
            name,
            __base__=FormModel,
            __validators__=validators,
            **options_as_fields,
        ),
    )


# ╭───────────────────────────────────────────────────────╮
# │  ╷ ╷╶┬╴╶┬╴╷  ╭─╴                                      │
# │  │ │ │  │ │  ╰─╮                                      │
# │  ╰─╯ ╵ ╶┴╴╰─╴╶─╯                                      │
# ╰───────────────────────────────────────────────────────╯


Hooks = dict[str, Callable[[BaseInputOption], Any]]


def parse_prefilled_values(
    args: str | None = None,
    args_file: str | None = None,
    method: Literal["parse_qs", "parse_qsl"] = "parse_qs",
) -> dict[str, Any]:
    """
    Retrieve form values from yaml file or query string.
    """
    values: Values = {}
    if args_file:
        # Import YAML / JSON file
        values |= read_yaml(args_file)
    if args:
        # FIXME See `ask_questions_and_parse_answers`
        parsed = getattr(urllib.parse, method)(args, keep_blank_values=True)
        if isinstance(parsed, dict):  # parse_qs
            # FIXME could do the following to get a list directly?
            # k: None if not len(v) else (v if len(v) > 1 else v[0])
            values |= {k: ",".join(v) for k, v in parsed.items()}
        else:
            values |= dict(parsed)

    return values


# i18n: pydantic_type_error
# i18n: pydantic_type_error_none_not_allowed
# i18n: pydantic_type_error_str
# i18n: pydantic_value_error_color
# i18n: pydantic_value_error_const
# i18n: pydantic_value_error_date
# i18n: pydantic_value_error_email
# i18n: pydantic_value_error_number_not_ge
# i18n: pydantic_value_error_number_not_le
# i18n: pydantic_value_error_str_regex
# i18n: pydantic_value_error_time
# i18n: pydantic_value_error_url_extra
# i18n: pydantic_value_error_url_host
# i18n: pydantic_value_error_url_port
# i18n: pydantic_value_error_url_scheme

MAX_RETRIES = 4


def prompt_or_validate_form(
    options: Iterable[AnyOption],
    form: FormModel,
    prefilled_answers: dict[str, Any] = {},
    context: Context = {},
    hooks: Hooks = {},
) -> FormModel:
    for option in options:

        interactive = Moulinette.interface.type == "cli" and os.isatty(1)

        if isinstance(option, ButtonOption):
            if option.is_visible(context) and option.is_enabled(context):
                continue
            else:
                raise YunohostValidationError(
                    "config_action_disabled",
                    action=option.id,
                    help=option.help,
                )

        if not option.is_visible(context):
            if isinstance(option, BaseInputOption):
                # FIXME There could be several use case if the question is not displayed:
                # - we doesn't want to give a specific value
                # - we want to keep the previous value
                # - we want the default value
                if option.readonly:
                    context[option.id] = option.normalize(form[option.id])
                else:
                    context[option.id] = None

            continue

        # if we try to get a `BaseReadonlyOption` value, which doesn't exists in the form,
        # we get `None`
        value = form[option.id]

        if isinstance(option, BaseReadonlyOption) or option.readonly:
            if isinstance(option, BaseInputOption):
                # only update the context with the value
                context[option.id] = option.normalize(form[option.id])

                # FIXME here we could error out
                if option.id in prefilled_answers:
                    logger.warning(
                        f"'{option.id}' is readonly, value '{prefilled_answers[option.id]}' is then ignored."
                    )

            if interactive:
                Moulinette.display(option._get_prompt_message(value))

            continue

        for i in range(5):
            if option.id in prefilled_answers:
                value = prefilled_answers[option.id]
            elif interactive:
                value = option.humanize(value, option)
                choices = (
                    option.choices if isinstance(option, BaseChoicesOption) else []
                )
                value = Moulinette.prompt(
                    message=option._get_prompt_message(value),
                    is_password=isinstance(option, PasswordOption),
                    confirm=False,
                    prefill=value,
                    is_multiline=isinstance(option, TextOption),
                    autocomplete=choices,
                    help=option.help,
                )

            # Apply default value if none
            if value is None or value == "" and option.default is not None:
                value = option.default

            try:
                # Normalize and validate
                form[option.id] = option.normalize(value, option)
                context[option.id] = form[option.id]
                # In case of boolean option, yes/no may be custom, set a true boolean as context
                if isinstance(option, BooleanOption) and form[option.id] is not None:
                    context[option.id] = form[option.id] == option.yes

            except (ValidationError, YunohostValidationError) as e:
                if isinstance(e, ValidationError):
                    # TODO: handle multiple errors
                    err = e.errors()[0]
                    ctx = err.get("ctx", {})

                    if "permitted" in ctx:
                        ctx["permitted"] = ", ".join(
                            f"'{choice}'" for choice in ctx["permitted"]
                        )
                    if (
                        isinstance(option, (BaseStringOption, TagsOption))
                        and "pattern" in err["type"]
                        and option.pattern is not None
                    ):
                        err_text = option.pattern.error
                    else:
                        i18n_key = f"pydantic.{err['type']}".replace(".", "_")
                        err_text = (
                            m18n.n(i18n_key, **ctx)
                            if m18n.key_exists(i18n_key)
                            else err["msg"]
                        )
                else:
                    err_text = str(e)

                # If in interactive cli, re-ask the current question
                if i < MAX_RETRIES and interactive:
                    logger.error(err_text)
                    value = None
                    continue

                if isinstance(e, ValidationError):
                    if not interactive:
                        err_text = m18n.n(
                            "app_argument_invalid", name=option.id, error=err_text
                        )

                    raise YunohostValidationError(err_text, raw_msg=True)

                # Otherwise raise the ValidationError
                raise e

            break

        # Search for post actions in hooks
        post_hook = f"post_ask__{option.id}"
        if post_hook in hooks:
            # Hooks looks like they can return multiple values, validate those
            values = hooks[post_hook](option)
            for option_id, value in values.items():
                option = next(opt for opt in options if option.id == option_id)
                if option and isinstance(option, BaseInputOption):
                    form[option.id] = option.normalize(value, option)
                    context[option.id] = form[option.id]

    return form


def ask_questions_and_parse_answers(
    raw_options: dict[str, Any],
    prefilled_answers: str | Mapping[str, Any] = {},
    current_values: Mapping[str, Any] = {},
    hooks: Hooks = {},
) -> tuple[list[AnyOption], FormModel]:
    """Parse arguments store in either manifest.json or actions.json or from a
    config panel against the user answers when they are present.

    Keyword arguments:
        raw_questions     -- the arguments description store in yunohost
                             format from actions.json/toml, manifest.json/toml
                             or config_panel.json/toml
        prefilled_answers -- a url "query-string" such as "domain=yolo.test&path=/foobar&admin=sam"
                             or a dict such as {"domain": "yolo.test", "path": "/foobar", "admin": "sam"}
    """

    if isinstance(prefilled_answers, str):
        # FIXME FIXME : this is not uniform with config_set() which uses parse.qs (no l)
        # parse_qsl parse single values
        # whereas parse.qs return list of values (which is useful for tags, etc)
        # For now, let's not migrate this piece of code to parse_qs
        # Because Aleks believes some bits of the app CI rely on overriding values (e.g. foo=foo&...&foo=bar)
        answers = parse_prefilled_values(prefilled_answers, method="parse_qsl")
    elif isinstance(prefilled_answers, Mapping):
        answers = {**prefilled_answers}
    else:
        answers = {}

    context = {**current_values, **answers}

    model_options = parse_raw_options(raw_options, serialize=False)
    # Build the form from those questions and instantiate it without
    # parsing/validation (construct) since it may contains required questions.
    form = build_form(model_options).model_construct()
    form = prompt_or_validate_form(
        model_options, form, prefilled_answers=answers, context=context, hooks=hooks
    )
    return (model_options, form)


@overload
def parse_raw_options(  # noqa: E704
    raw_options: dict[str, Any], serialize: Literal[True]
) -> list[dict[str, Any]]:
    ...


@overload
def parse_raw_options(  # noqa: E704
    raw_options: dict[str, Any], serialize: Literal[False] = False
) -> list[AnyOption]:
    ...


def parse_raw_options(
    raw_options: dict[str, Any], serialize: bool = False
) -> list[dict[str, Any]] | list[AnyOption]:
    # Validate/parse the options attributes
    try:
        model = OptionsModel(**raw_options)
    except ValidationError as e:
        raise YunohostError("While parsing manifest: " + str(e), raw_msg=True)

    model.translate_options()

    if serialize:
        return model.model_dump()["options"]

    return model.options<|MERGE_RESOLUTION|>--- conflicted
+++ resolved
@@ -50,13 +50,8 @@
     ConfigDict,
     ValidationError,
     create_model,
-<<<<<<< HEAD
     field_validator,
     model_validator,
-=======
-    root_validator,
-    validator,
->>>>>>> 4c5aba62
 )
 from pydantic.fields import Field
 from pydantic.networks import EmailStr, HttpUrl, Url
@@ -68,14 +63,10 @@
 from yunohost.utils.i18n import _value_for_locale
 
 if TYPE_CHECKING:
-<<<<<<< HEAD
     from pydantic import GetJsonSchemaHandler
     from pydantic.fields import ValidationInfo, FieldInfo
     from pydantic.json_schema import JsonSchemaValue
     from pydantic_core.core_schema import CoreSchema
-=======
-    from pydantic.fields import FieldInfo, ModelField
->>>>>>> 4c5aba62
 
 logger = getLogger("yunohost.form")
 
@@ -1367,14 +1358,19 @@
     cls, value: Any, info: "ValidationInfo"
 ) -> tuple[bytes, str | None]:
     import mimetypes
+    from base64 import b64decode
     from pathlib import Path
+
     from magic import Magic
-    from base64 import b64decode
-
-    if Moulinette.interface.type != "api":
+
+    if Moulinette.interface.type != "api" or (
+        isinstance(value, str) and value.startswith("/")
+    ):
         path = Path(value)
         if not (path.exists() and path.is_absolute() and path.is_file()):
-            raise YunohostValidationError("File doesn't exists", raw_msg=True)
+            raise YunohostValidationError(
+                f"File {value} doesn't exists", raw_msg=True
+            )
         content = path.read_bytes()
     else:
         content = b64decode(value)
@@ -1452,48 +1448,8 @@
             if os.path.exists(upload_dir):
                 shutil.rmtree(upload_dir)
 
-<<<<<<< HEAD
     @staticmethod
     def _bash_value_post_validator(cls, value: Any, info: "ValidationInfo") -> str:
-=======
-    @classmethod
-    def _base_value_post_validator(
-        cls, value: Any, field: "ModelField"
-    ) -> tuple[bytes, str | None]:
-        import mimetypes
-        from base64 import b64decode
-        from pathlib import Path
-
-        from magic import Magic
-
-        if Moulinette.interface.type != "api" or (
-            isinstance(value, str) and value.startswith("/")
-        ):
-            path = Path(value)
-            if not (path.exists() and path.is_absolute() and path.is_file()):
-                raise YunohostValidationError(
-                    f"File {value} doesn't exists", raw_msg=True
-                )
-            content = path.read_bytes()
-        else:
-            content = b64decode(value)
-
-        accept_list = field.field_info.extra.get("accept")
-        mimetype = Magic(mime=True).from_buffer(content)
-
-        if accept_list and mimetype not in accept_list:
-            raise YunohostValidationError(
-                f"Unsupported file type '{mimetype}', expected a type among '{', '.join(accept_list)}'.",
-                raw_msg=True,
-            )
-
-        ext = mimetypes.guess_extension(mimetype)
-
-        return content, ext
-
-    @classmethod
-    def _bash_value_post_validator(cls, value: Any, field: "ModelField") -> str:
->>>>>>> 4c5aba62
         """File handling for "bash" config panels (app)"""
         if not value:
             return ""
