#!/usr/bin/env python3
#
# Copyright (c) 2025 YunoHost Contributors
#
# This file is part of YunoHost (see https://yunohost.org)
#
# This program is free software: you can redistribute it and/or modify
# it under the terms of the GNU Affero General Public License as
# published by the Free Software Foundation, either version 3 of the
# License, or (at your option) any later version.
#
# This program is distributed in the hope that it will be useful,
# but WITHOUT ANY WARRANTY; without even the implied warranty of
# MERCHANTABILITY or FITNESS FOR A PARTICULAR PURPOSE.  See the
# GNU Affero General Public License for more details.
#
# You should have received a copy of the GNU Affero General Public License
# along with this program. If not, see <http://www.gnu.org/licenses/>.
#

import os
import pwd
import re
import subprocess
import time
from importlib import import_module
from logging import getLogger

from moulinette import Moulinette, m18n
from moulinette.utils.filesystem import chown, cp, mkdir, read_yaml, rm, write_to_yaml
from moulinette.utils.process import call_async_output
from packaging import version

from yunohost.log import OperationLogger, is_unit_operation
from yunohost.utils.error import YunohostError, YunohostValidationError
from yunohost.utils.system import (
    _apt_log_line_is_relevant,
    _dump_sources_list,
    _list_upgradable_apt_packages,
    dpkg_is_broken,
    dpkg_lock_available,
    ynh_packages_version,
)

MIGRATIONS_STATE_PATH = "/etc/yunohost/migrations.yaml"

logger = getLogger("yunohost.tools")


def tools_versions():
    return ynh_packages_version()


def tools_rootpw(new_password, check_strength=True):
    from yunohost.utils.password import (
        assert_password_is_compatible,
        assert_password_is_strong_enough,
    )

    assert_password_is_compatible(new_password)
    if check_strength:
        assert_password_is_strong_enough("admin", new_password)

<<<<<<< HEAD
    proc = subprocess.Popen(
        ["passwd", "--stdin"],
        stdin=subprocess.PIPE,
        stdout=subprocess.PIPE,
        stderr=subprocess.STDOUT,
    )
    out, err = proc.communicate(new_password.encode("utf-8"))
    result = proc.wait()

    if result == 0:
        logger.info(m18n.n("root_password_changed"))
    else:
        logger.warning(out)
        logger.warning(err)
=======
    proc = subprocess.run(
        ["passwd"],
        input=f"{new_password}\n{new_password}\n".encode("utf-8"),
        capture_output=True,
    )

    if proc.returncode == 0:
        logger.info(m18n.n("root_password_changed"))
    else:
        logger.warning(proc.stdout)
        logger.warning(proc.stderr)
>>>>>>> b435d95c
        logger.warning(m18n.n("root_password_desynchronized"))


def tools_maindomain(new_main_domain=None):
    from yunohost.domain import domain_main_domain

    logger.warning(
        m18n.g(
            "deprecated_command_alias",
            prog="yunohost",
            old="tools maindomain",
            new="domain main-domain",
        )
    )
    return domain_main_domain(new_main_domain=new_main_domain)


def _set_hostname(hostname, pretty_hostname=None):
    """
    Change the machine hostname using hostnamectl
    """

    if not pretty_hostname:
        pretty_hostname = f"(YunoHost/{hostname})"

    # First clear nsswitch cache for hosts to make sure hostname is resolved...
    subprocess.call(["nscd", "-i", "hosts"])

    # Then call hostnamectl
    commands = [
        "hostnamectl --static    set-hostname".split() + [hostname],
        "hostnamectl --transient set-hostname".split() + [hostname],
        "hostnamectl --pretty    set-hostname".split() + [pretty_hostname],
    ]

    for command in commands:
        p = subprocess.Popen(command, stdout=subprocess.PIPE, stderr=subprocess.STDOUT)

        out, _ = p.communicate()

        if p.returncode != 0:
            logger.warning(command)
            logger.warning(out)
            logger.error(m18n.n("domain_hostname_failed"))
        else:
            logger.debug(out)


@is_unit_operation(exclude=["dyndns_recovery_password", "password"])
def tools_postinstall(
    operation_logger,
    domain,
    username,
    fullname,
    password,
    dyndns_recovery_password=None,
    ignore_dyndns=False,
    force_diskspace=False,
    overwrite_root_password=True,
    i_have_read_terms_of_services=False,
):
    import psutil

    from yunohost.app import _ask_confirmation
    from yunohost.app_catalog import _update_apps_catalog
    from yunohost.domain import domain_add, domain_main_domain
    from yunohost.dyndns import _dyndns_available, dyndns_unsubscribe
    from yunohost.permission import _set_system_perms
    from yunohost.service import _run_service_command
    from yunohost.user import ADMIN_ALIASES, user_create
    from yunohost.utils.dns import is_yunohost_dyndns_domain
    from yunohost.utils.password import (
        assert_password_is_compatible,
        assert_password_is_strong_enough,
    )

    # Do some checks at first
    if os.path.isfile("/etc/yunohost/installed"):
        raise YunohostValidationError("yunohost_already_installed")

    if os.path.isdir("/etc/yunohost/apps") and os.listdir("/etc/yunohost/apps") != []:
        raise YunohostValidationError(
            "It looks like you're trying to re-postinstall a system that was already working previously ... If you recently had some bug or issues with your installation, please first discuss with the team on how to fix the situation instead of savagely re-running the postinstall ...",
            raw_msg=True,
        )

    if Moulinette.interface.type == "cli" and os.isatty(1):
        Moulinette.display(m18n.n("tos_postinstall_acknowledgement"), style="warning")
        if not i_have_read_terms_of_services:
            # i18n: confirm_tos_acknowledgement
            _ask_confirmation("confirm_tos_acknowledgement", kind="soft")

    # Crash early if the username is already a system user, which is
    # a common confusion. We don't want to crash later and end up in an half-configured state.
    all_existing_usernames = {x.pw_name for x in pwd.getpwall()}
    if username in all_existing_usernames:
        raise YunohostValidationError("system_username_exists")

    if username in ADMIN_ALIASES:
        raise YunohostValidationError(
            f"Unfortunately, {username} cannot be used as a username", raw_msg=True
        )

    # Check there's at least 10 GB on the rootfs...
    disk_partitions = sorted(
        psutil.disk_partitions(all=True), key=lambda k: k.mountpoint
    )
    main_disk_partitions = [d for d in disk_partitions if d.mountpoint in ["/", "/var"]]
    main_space = sum(
        psutil.disk_usage(d.mountpoint).total for d in main_disk_partitions
    )
    GB = 1024**3
    if not force_diskspace and main_space < 10 * GB:
        raise YunohostValidationError("postinstall_low_rootfsspace")

    # Check password
    assert_password_is_compatible(password)
    assert_password_is_strong_enough("admin", password)

    # If this is a nohost.me/noho.st, actually check for availability
    dyndns = not ignore_dyndns and is_yunohost_dyndns_domain(domain)
    if dyndns:
        # Check if the domain is available...
        try:
            available = _dyndns_available(domain)
        # If an exception is thrown, most likely we don't have internet
        # connectivity or something. Assume that this domain isn't manageable
        # and inform the user that we could not contact the dyndns host server.
        except Exception:
            raise YunohostValidationError(
                "dyndns_provider_unreachable", provider="dyndns.yunohost.org"
            )
        else:
            if not available:
                if dyndns_recovery_password:
                    # Try to unsubscribe the domain so it can be subscribed again
                    # If successful, it will be resubscribed with the same recovery password
                    dyndns_unsubscribe(
                        domain=domain, recovery_password=dyndns_recovery_password
                    )
                else:
                    raise YunohostValidationError("dyndns_unavailable", domain=domain)

    if os.system("nft -V >/dev/null 2>/dev/null") != 0:
        raise YunohostValidationError(
            "nftables does not seems to be working on your setup. You may be in a container or your kernel does have the proper modules loaded. Sometimes, rebooting the machine may solve the issue.",
            raw_msg=True,
        )

    operation_logger.start()
    logger.info(m18n.n("yunohost_installing"))

    _set_system_perms(
        {
            "ssh": {"allowed": ["admins"]},
            "sftp": {"allowed": []},
            "mail": {"allowed": ["all_users"]},
        }
    )

    # New domain config
    domain_add(
        domain,
        dyndns_recovery_password=dyndns_recovery_password,
        ignore_dyndns=ignore_dyndns,
        skip_tos=True,  # skip_tos is here to prevent re-asking about the ToS when adding a dyndns service, because the ToS are already displayed right before in postinstall
    )
    domain_main_domain(domain)

    # First user
    user_create(username, domain, password, admin=True, fullname=fullname)

    if overwrite_root_password:
        tools_rootpw(password)

    # Try to fetch the apps catalog ...
    # we don't fail miserably if this fails,
    # because that could be for example an offline installation...
    try:
        _update_apps_catalog()
    except Exception as e:
        logger.warning(str(e))

    # Init migrations (skip them, no need to run them on a fresh system)
    _skip_all_migrations()

    os.system("touch /etc/yunohost/installed")

    # Enable and start YunoHost firewall at boot time
    _run_service_command("enable", "nftables")

    tools_regen_conf(names=["ssh"], force=True)

    # Restore original ssh conf, as chosen by the
    # admin during the initial install
    #
    # c.f. the install script and in particular
    # https://github.com/YunoHost/install_script/pull/50
    # The user can now choose during the install to keep
    # the initial, existing sshd configuration
    # instead of YunoHost's recommended conf
    #
    original_sshd_conf = "/etc/ssh/sshd_config.before_yunohost"
    if os.path.exists(original_sshd_conf):
        os.rename(original_sshd_conf, "/etc/ssh/sshd_config")

    tools_regen_conf(force=True)

    logger.success(m18n.n("yunohost_configured"))

    logger.warning(m18n.n("yunohost_postinstall_end_tip"))


def tools_regen_conf(
    names=[], with_diff=False, force=False, dry_run=False, list_pending=False
):

    from yunohost.regenconf import regen_conf

    if (names == [] or "nftables" in names) and tools_migrations_state()[
        "migrations"
    ].get("0032_firewall_config") not in ["skipped", "done"]:
        # Make sure the firewall conf is migrated before running the regenconf,
        # otherwise the nftable regenconf wont work
        try:
            tools_migrations_run(["0032_firewall_config"])
        except Exception as e:
            logger.error(e)

    return regen_conf(names, with_diff, force, dry_run, list_pending)


@is_unit_operation(sse_only=True)
def tools_update(operation_logger, target=None):
    """
    Update apps & system package cache
    """
    from yunohost.app import _list_upgradable_apps
    from yunohost.app_catalog import _update_apps_catalog

    if not target:
        target = "all"

    if target not in ["system", "apps", "all"]:
        raise YunohostError(
            f"Unknown target {target}, should be 'system', 'apps' or 'all'",
            raw_msg=True,
        )

    operation_logger.start()

    upgradable_system_packages = []
    if target in ["system", "all"]:
        # Update APT cache
        # LC_ALL=C is here to make sure the results are in english
        command = (
            "LC_ALL=C apt-get update -o Acquire::Retries=3 --allow-releaseinfo-change"
        )

        # Filter boring message about "apt not having a stable CLI interface"
        # Also keep track of whether or not we encountered a warning...
        warnings = []

        def is_legit_warning(m):
            legit_warning = (
                m.rstrip()
                and "apt does not have a stable CLI interface" not in m.rstrip()
            )
            if legit_warning:
                warnings.append(m)
            return legit_warning

        callbacks = (
            # stdout goes to debug
            lambda l: logger.debug(l.rstrip()),
            # stderr goes to warning except for the boring apt messages
            lambda l: (
                logger.warning(l.rstrip())
                if is_legit_warning(l)
                else logger.debug(l.rstrip())
            ),
        )

        logger.info(m18n.n("updating_apt_cache"))

        returncode = call_async_output(command, callbacks, shell=True)

        if returncode != 0:
            raise YunohostError(
                "update_apt_cache_failed", sourceslist="\n".join(_dump_sources_list())
            )
        elif warnings:
            logger.error(
                m18n.n(
                    "update_apt_cache_warning",
                    sourceslist="\n".join(_dump_sources_list()),
                )
            )

        upgradable_system_packages = list(_list_upgradable_apt_packages())
        logger.debug(m18n.n("done"))

    upgradable_apps = []
    if target in ["apps", "all"]:
        try:
            _update_apps_catalog()
        except YunohostError as e:
            logger.error(str(e))

        upgradable_apps = _list_upgradable_apps()

    if len(upgradable_apps) == 0 and len(upgradable_system_packages) == 0:
        logger.info(m18n.n("already_up_to_date"))

    important_yunohost_upgrade = False
    if upgradable_system_packages and any(
        p["name"] == "yunohost" for p in upgradable_system_packages
    ):
        yunohost = [p for p in upgradable_system_packages if p["name"] == "yunohost"][0]
        current_version = yunohost["current_version"].split(".")[:2]
        new_version = yunohost["new_version"].split(".")[:2]
        important_yunohost_upgrade = current_version != new_version

    # Wrapping this in a try/except just in case for some reason we can't load
    # the migrations, which would result in the update/upgrade process being blocked...
    try:
        pending_migrations = tools_migrations_list(pending=True)["migrations"]
    except Exception as e:
        logger.error(e)
        pending_migrations = []

    return {
        "system": upgradable_system_packages,
        "apps": upgradable_apps,
        "important_yunohost_upgrade": important_yunohost_upgrade,
        "pending_migrations": pending_migrations,
    }


@is_unit_operation()
def tools_upgrade(operation_logger, target=None):
    """
    Update apps & package cache, then display changelog

    Keyword arguments:
       apps -- List of apps to upgrade (or [] to update all apps)
       system -- True to upgrade system
    """

    from yunohost.app import app_list, app_upgrade

    if dpkg_is_broken():
        raise YunohostValidationError("dpkg_is_broken")

    # Check for obvious conflict with other dpkg/apt commands already running in parallel
    if not dpkg_lock_available():
        raise YunohostValidationError("dpkg_lock_not_available")

    if target not in ["apps", "system"]:
        raise YunohostValidationError(
            "Uhoh ?! tools_upgrade should have 'apps' or 'system' value for argument target",
            raw_msg=True,
        )

    #
    # Apps
    # This is basically just an alias to yunohost app upgrade ...
    #

    if target == "apps":
        # Make sure there's actually something to upgrade

        upgradable_apps = [app["id"] for app in app_list(upgradable=True)["apps"]]

        if not upgradable_apps:
            logger.info(m18n.n("apps_already_up_to_date"))
            return

        # Actually start the upgrades

        try:
            app_upgrade(app=upgradable_apps)
        except Exception as e:
            logger.warning(f"unable to upgrade apps: {e}")
            logger.error(m18n.n("app_upgrade_some_app_failed"))

        return

    #
    # System
    #

    if target == "system":
        # Check that there's indeed some packages to upgrade
        upgradables = list(_list_upgradable_apt_packages())
        if not upgradables:
            logger.info(m18n.n("already_up_to_date"))

        logger.info(m18n.n("upgrading_packages"))
        operation_logger.start()

        # Prepare dist-upgrade command
        dist_upgrade = "DEBIAN_FRONTEND=noninteractive"
        if Moulinette.interface.type == "api":
            dist_upgrade += " YUNOHOST_API_RESTART_WILL_BE_HANDLED_BY_YUNOHOST=yes"
        dist_upgrade += " APT_LISTCHANGES_FRONTEND=none"
        dist_upgrade += " apt-get"
        dist_upgrade += (
            " --fix-broken --show-upgraded --assume-yes --quiet -o=Dpkg::Use-Pty=0"
        )
        for conf_flag in ["old", "miss", "def"]:
            dist_upgrade += ' -o Dpkg::Options::="--force-conf{}"'.format(conf_flag)
        dist_upgrade += " dist-upgrade"

        logger.info(m18n.n("tools_upgrade"))

        logger.debug("Running apt command :\n{}".format(dist_upgrade))

        callbacks = (
            lambda l: (
                logger.info("+ " + l.rstrip() + "\r")
                if _apt_log_line_is_relevant(l)
                else logger.debug(l.rstrip() + "\r")
            ),
            lambda l: (
                logger.warning(l.rstrip())
                if _apt_log_line_is_relevant(l)
                else logger.debug(l.rstrip())
            ),
        )
        returncode = call_async_output(dist_upgrade, callbacks, shell=True)

        # If yunohost is being upgraded from the webadmin
        if (
            any(p["name"] == "yunohost" for p in upgradables)
            and Moulinette.interface.type == "api"
        ):
            # Restart the API after 10 sec (at now doesn't support sub-minute times...)
            # We do this so that the API / webadmin still gets the proper HTTP response
            # It's then up to the webadmin to implement a proper UX process to wait 10 sec and then auto-fresh the webadmin
            cmd = 'at -M now >/dev/null 2>&1 <<< "sleep 10; systemctl restart yunohost-api"'
            # For some reason subprocess doesn't like the redirections so we have to use bash -c explicitly...
            subprocess.check_call(["bash", "-c", cmd])

        if returncode != 0:
            upgradables = list(_list_upgradable_apt_packages())
            logger.warning(
                m18n.n(
                    "tools_upgrade_failed",
                    packages_list=", ".join([p["name"] for p in upgradables]),
                )
            )

        logger.success(m18n.n("system_upgraded"))
        operation_logger.success()


@is_unit_operation()
def tools_shutdown(operation_logger, force=False):
    shutdown = force
    if not shutdown:
        try:
            # Ask confirmation for server shutdown
            i = Moulinette.prompt(m18n.n("server_shutdown_confirm", answers="y/N"))
        except NotImplementedError:
            pass
        else:
            if i.lower() == "y" or i.lower() == "yes":
                shutdown = True

    if shutdown:
        operation_logger.start()
        logger.warning(m18n.n("server_shutdown"))
        subprocess.check_call(["systemctl", "poweroff"])


@is_unit_operation()
def tools_reboot(operation_logger, force=False):
    reboot = force
    if not reboot:
        try:
            # Ask confirmation for restoring
            i = Moulinette.prompt(m18n.n("server_reboot_confirm", answers="y/N"))
        except NotImplementedError:
            pass
        else:
            if i.lower() == "y" or i.lower() == "yes":
                reboot = True
    if reboot:
        operation_logger.start()
        logger.warning(m18n.n("server_reboot"))
        subprocess.check_call(["systemctl", "reboot"])


def tools_shell(command=None):
    """
    Launch an (i)python shell in the YunoHost context.

    This is entirely aim for development.
    """

    from yunohost.utils.ldap import _get_ldap_interface

    ldap = _get_ldap_interface()

    if command:
        exec(command)
        return

    logger.warning("The \033[1;34mldap\033[0m interface is available in this context")
    try:
        from IPython import embed

        embed()
    except (ImportError, ModuleNotFoundError):
        logger.warning(
            "You don't have IPython installed, consider installing it as it is way better than the standard shell."
        )
        logger.warning("Falling back on the standard shell.")

        import readline  # will allow Up/Down/History in the console

        readline  # to please pyflakes
        import code

        vars = globals().copy()
        vars.update(locals())
        shell = code.InteractiveConsole(vars)
        shell.interact()


def tools_basic_space_cleanup():
    """
    Basic space cleanup.

    apt autoremove
    apt autoclean
    journalctl vacuum (leaves 50M of logs)
    archived logs removal
    """
    subprocess.run("apt autoremove && apt autoclean", shell=True)
    subprocess.run("journalctl --vacuum-size=50M", shell=True)
    subprocess.run("rm /var/log/*.gz", shell=True)
    subprocess.run("rm /var/log/*/*.gz", shell=True)
    subprocess.run("rm /var/log/*.?", shell=True)
    subprocess.run("rm /var/log/*/*.?", shell=True)


# ############################################ #
#                                              #
#            Migrations management             #
#                                              #
# ############################################ #


def tools_migrations_list(pending=False, done=False):
    """
    List existing migrations
    """

    # Check for option conflict
    if pending and done:
        raise YunohostValidationError("migrations_list_conflict_pending_done")

    # Get all migrations
    migrations = _get_migrations_list()

    # Reduce to dictionaries
    migrations = [
        {
            "id": migration.id,
            "number": migration.number,
            "name": migration.name,
            "mode": migration.mode,
            "state": migration.state,
            "description": migration.description,
            "disclaimer": migration.disclaimer,
        }
        for migration in migrations
    ]

    # If asked, filter pending or done migrations
    if pending or done:
        if done:
            migrations = [m for m in migrations if m["state"] != "pending"]
        if pending:
            migrations = [m for m in migrations if m["state"] == "pending"]

    return {"migrations": migrations}


def tools_migrations_run(
    targets=[], skip=False, auto=False, force_rerun=False, accept_disclaimer=False
):
    """
    Perform migrations

    targets        A list migrations to run (all pendings by default)
    --skip         Skip specified migrations (to be used only if you know what you are doing) (must explicit which migrations)
    --auto         Automatic mode, won't run manual migrations (to be used only if you know what you are doing)
    --force-rerun  Re-run already-ran migrations (to be used only if you know what you are doing)(must explicit which migrations)
    --accept-disclaimer  Accept disclaimers of migrations (please read them before using this option) (only valid for one migration)
    """

    all_migrations = _get_migrations_list()

    # Small utility that allows up to get a migration given a name, id or number later
    def get_matching_migration(target):
        for m in all_migrations:
            if m.id == target or m.name == target or m.id.split("_")[0] == target:
                return m

        raise YunohostValidationError("migrations_no_such_migration", id=target)

    # auto, skip and force are exclusive options
    if auto + skip + force_rerun > 1:
        raise YunohostValidationError("migrations_exclusive_options")

    # If no target specified
    if not targets:
        # skip, revert or force require explicit targets
        if skip or force_rerun:
            raise YunohostValidationError("migrations_must_provide_explicit_targets")

        # Otherwise, targets are all pending migrations
        targets = [m for m in all_migrations if m.state == "pending"]

    # If explicit targets are provided, we shall validate them
    else:
        targets = [get_matching_migration(t) for t in targets]
        done = [t.id for t in targets if t.state != "pending"]
        pending = [t.id for t in targets if t.state == "pending"]

        if skip and done:
            raise YunohostValidationError(
                "migrations_not_pending_cant_skip", ids=", ".join(done)
            )
        if force_rerun and pending:
            raise YunohostValidationError(
                "migrations_pending_cant_rerun", ids=", ".join(pending)
            )
        if not (skip or force_rerun) and done:
            raise YunohostValidationError("migrations_already_ran", ids=", ".join(done))

    # So, is there actually something to do ?
    if not targets:
        logger.info(m18n.n("migrations_no_migrations_to_run"))
        return

    # Actually run selected migrations
    for migration in targets:
        # If we are migrating in "automatic mode" (i.e. from debian configure
        # during an upgrade of the package) but we are asked for running
        # migrations to be ran manually by the user, stop there and ask the
        # user to run the migration manually.
        if auto and migration.mode == "manual":
            logger.warning(m18n.n("migrations_to_be_ran_manually", id=migration.id))

            # We go to the next migration
            continue

        # Check for migration dependencies
        if not skip:
            dependencies = [
                get_matching_migration(dep) for dep in migration.dependencies
            ]
            pending_dependencies = [
                dep.id for dep in dependencies if dep.state == "pending"
            ]
            if pending_dependencies:
                logger.error(
                    m18n.n(
                        "migrations_dependencies_not_satisfied",
                        id=migration.id,
                        dependencies_id=", ".join(pending_dependencies),
                    )
                )
                continue

        # If some migrations have disclaimers (and we're not trying to skip them)
        if migration.disclaimer and not skip:
            # require the --accept-disclaimer option.
            # Otherwise, go to the next migration
            if not accept_disclaimer:
                logger.warning(
                    m18n.n(
                        "migrations_need_to_accept_disclaimer",
                        id=migration.id,
                        disclaimer=migration.disclaimer,
                    )
                )
                continue
            # --accept-disclaimer will only work for the first migration
            else:
                accept_disclaimer = False

        # Start register change on system
        operation_logger = OperationLogger("tools_migrations_migrate_forward")
        operation_logger.start()

        if skip:
            logger.warning(m18n.n("migrations_skip_migration", id=migration.id))
            migration.state = "skipped"
            _write_migration_state(migration.id, "skipped")
            operation_logger.success()
        else:
            try:
                migration.operation_logger = operation_logger
                logger.info(m18n.n("migrations_running_forward", id=migration.id))
                migration.run()
            except Exception as e:
                # migration failed, let's stop here but still update state because
                # we managed to run the previous ones
                msg = m18n.n(
                    "migrations_migration_has_failed", exception=e, id=migration.id
                )
                logger.error(msg, exc_info=1)
                operation_logger.error(msg)
            else:
                logger.success(m18n.n("migrations_success_forward", id=migration.id))
                migration.state = "done"
                _write_migration_state(migration.id, "done")

                operation_logger.success()


def tools_migrations_state():
    """
    Show current migration state
    """
    if not os.path.exists(MIGRATIONS_STATE_PATH):
        return {"migrations": {}}

    return read_yaml(MIGRATIONS_STATE_PATH)


def _write_migration_state(migration_id, state):
    current_states = tools_migrations_state()
    current_states["migrations"][migration_id] = state
    write_to_yaml(MIGRATIONS_STATE_PATH, current_states)


def _get_migrations_list():
    # states is a datastructure that represents the last run migration
    # it has this form:
    # {
    #     "0001_foo": "skipped",
    #     "0004_baz": "done",
    #     "0002_bar": "skipped",
    #     "0005_zblerg": "done",
    # }
    # (in particular, pending migrations / not already ran are not listed
    states = tools_migrations_state()["migrations"]

    migrations = []
    migrations_folder = os.path.dirname(__file__) + "/migrations/"
    for migration_file in [
        x
        for x in os.listdir(migrations_folder)
        if re.match(r"^\d+_[a-zA-Z0-9_]+\.py$", x)
    ]:
        m = _load_migration(migration_file)
        m.state = states.get(m.id, "pending")
        migrations.append(m)

    return sorted(migrations, key=lambda m: m.id)


def _get_migration_by_name(migration_name):
    """
    Low-level / "private" function to find a migration by its name
    """

    try:
        from . import migrations
    except ImportError:
        raise AssertionError(f"Unable to find migration with name {migration_name}")

    migrations_path = migrations.__path__[0]
    migrations_found = [
        x
        for x in os.listdir(migrations_path)
        if re.match(r"^\d+_%s\.py$" % migration_name, x)
    ]

    assert (
        len(migrations_found) == 1
    ), f"Unable to find migration with name {migration_name}"

    return _load_migration(migrations_found[0])


def _load_migration(migration_file):
    migration_id = migration_file[: -len(".py")]

    logger.debug(m18n.n("migrations_loading_migration", id=migration_id))

    try:
        # this is python builtin method to import a module using a name, we
        # use that to import the migration as a python object so we'll be
        # able to run it in the next loop
        module = import_module("yunohost.migrations.{}".format(migration_id))
        return module.MyMigration(migration_id)
    except Exception as e:
        import traceback

        traceback.print_exc()

        raise YunohostError(
            "migrations_failed_to_load_migration", id=migration_id, error=e
        )


def _skip_all_migrations():
    """
    Skip all pending migrations.
    This is meant to be used during postinstall to
    initialize the migration system.
    """
    all_migrations = _get_migrations_list()
    new_states = {"migrations": {}}
    for migration in all_migrations:
        new_states["migrations"][migration.id] = "skipped"
    write_to_yaml(MIGRATIONS_STATE_PATH, new_states)


def _tools_migrations_run_after_system_restore(backup_version):
    all_migrations = _get_migrations_list()

    current_version = version.parse(ynh_packages_version()["yunohost"]["version"])
    backup_version = version.parse(backup_version)

    if backup_version == current_version:
        return

    for migration in all_migrations:
        if (
            hasattr(migration, "introduced_in_version")
            and version.parse(migration.introduced_in_version) > backup_version
            and hasattr(migration, "run_after_system_restore")
        ):
            try:
                logger.info(m18n.n("migrations_running_forward", id=migration.id))
                migration.run_after_system_restore()
            except Exception as e:
                msg = m18n.n(
                    "migrations_migration_has_failed", exception=e, id=migration.id
                )
                logger.error(msg, exc_info=1)
                raise


def _tools_migrations_run_before_app_restore(backup_version, app_id):
    all_migrations = _get_migrations_list()

    current_version = version.parse(ynh_packages_version()["yunohost"]["version"])
    backup_version = version.parse(backup_version)

    if backup_version == current_version:
        return

    for migration in all_migrations:
        if (
            hasattr(migration, "introduced_in_version")
            and version.parse(migration.introduced_in_version) > backup_version
            and hasattr(migration, "run_before_app_restore")
        ):
            try:
                logger.info(m18n.n("migrations_running_forward", id=migration.id))
                migration.run_before_app_restore(app_id)
            except Exception as e:
                msg = m18n.n(
                    "migrations_migration_has_failed", exception=e, id=migration.id
                )
                logger.error(msg, exc_info=1)
                raise


class Migration:
    # Those are to be implemented by daughter classes

    mode = "auto"
    dependencies: list[str] = (
        []
    )  # List of migration ids required before running this migration

    @property
    def disclaimer(self):
        return None

    def run(self):
        raise NotImplementedError()

    # The followings shouldn't be overridden

    def __init__(self, id_):
        self.id = id_
        self.number = int(self.id.split("_", 1)[0])
        self.name = self.id.split("_", 1)[1]

    @property
    def description(self):
        return m18n.n(f"migration_description_{self.id}")

    def ldap_migration(run):
        def func(self):
            # Backup LDAP before the migration
            logger.info(m18n.n("migration_ldap_backup_before_migration"))
            try:
                backup_folder = "/home/yunohost.backup/premigration/" + time.strftime(
                    "%Y%m%d-%H%M%S", time.gmtime()
                )
                mkdir(backup_folder, 0o750, parents=True)
                os.system("systemctl stop slapd")
                cp("/etc/ldap", f"{backup_folder}/ldap_config", recursive=True)
                cp("/var/lib/ldap", f"{backup_folder}/ldap_db", recursive=True)
                cp(
                    "/etc/yunohost/apps",
                    f"{backup_folder}/apps_settings",
                    recursive=True,
                )
            except Exception as e:
                raise YunohostError(
                    "migration_ldap_can_not_backup_before_migration", error=str(e)
                )
            finally:
                os.system("systemctl start slapd")

            try:
                run(self, backup_folder)
            except Exception:
                if self.ldap_migration_started:
                    logger.warning(
                        m18n.n("migration_ldap_migration_failed_trying_to_rollback")
                    )
                    os.system("systemctl stop slapd")
                    # To be sure that we don't keep some part of the old config
                    rm("/etc/ldap", force=True, recursive=True)
                    cp(f"{backup_folder}/ldap_config", "/etc/ldap", recursive=True)
                    chown("/etc/ldap/schema/", "openldap", "openldap", recursive=True)
                    chown("/etc/ldap/slapd.d/", "openldap", "openldap", recursive=True)
                    rm("/var/lib/ldap", force=True, recursive=True)
                    cp(f"{backup_folder}/ldap_db", "/var/lib/ldap", recursive=True)
                    rm("/etc/yunohost/apps", force=True, recursive=True)
                    chown("/var/lib/ldap/", "openldap", recursive=True)
                    cp(
                        f"{backup_folder}/apps_settings",
                        "/etc/yunohost/apps",
                        recursive=True,
                    )
                    os.system("systemctl start slapd")
                    rm(backup_folder, force=True, recursive=True)
                    logger.info(m18n.n("migration_ldap_rollback_success"))
                raise
            else:
                rm(backup_folder, force=True, recursive=True)

        return func<|MERGE_RESOLUTION|>--- conflicted
+++ resolved
@@ -61,25 +61,9 @@
     if check_strength:
         assert_password_is_strong_enough("admin", new_password)
 
-<<<<<<< HEAD
-    proc = subprocess.Popen(
+    proc = subprocess.run(
         ["passwd", "--stdin"],
-        stdin=subprocess.PIPE,
-        stdout=subprocess.PIPE,
-        stderr=subprocess.STDOUT,
-    )
-    out, err = proc.communicate(new_password.encode("utf-8"))
-    result = proc.wait()
-
-    if result == 0:
-        logger.info(m18n.n("root_password_changed"))
-    else:
-        logger.warning(out)
-        logger.warning(err)
-=======
-    proc = subprocess.run(
-        ["passwd"],
-        input=f"{new_password}\n{new_password}\n".encode("utf-8"),
+        input=new_password.encode("utf-8"),
         capture_output=True,
     )
 
@@ -88,7 +72,6 @@
     else:
         logger.warning(proc.stdout)
         logger.warning(proc.stderr)
->>>>>>> b435d95c
         logger.warning(m18n.n("root_password_desynchronized"))
 
 
