# -*- coding: utf-8 -*-

""" License

    Copyright (C) 2018 YUNOHOST.ORG

    This program is free software; you can redistribute it and/or modify
    it under the terms of the GNU Affero General Public License as published
    by the Free Software Foundation, either version 3 of the License, or
    (at your option) any later version.

    This program is distributed in the hope that it will be useful,
    but WITHOUT ANY WARRANTY; without even the implied warranty of
    MERCHANTABILITY or FITNESS FOR A PARTICULAR PURPOSE.  See the
    GNU Affero General Public License for more details.

    You should have received a copy of the GNU Affero General Public License
    along with this program; if not, see http://www.gnu.org/licenses

"""

import glob
import os
import re
import urllib.parse
import tempfile
import shutil
import ast
import operator as op
from collections import OrderedDict
from typing import Optional, Dict, List, Union, Any, Mapping, Callable

from moulinette.interfaces.cli import colorize
from moulinette import Moulinette, m18n
from moulinette.utils.log import getActionLogger
from moulinette.utils.filesystem import (
    read_file,
    write_to_file,
    read_toml,
    read_yaml,
    write_to_yaml,
    mkdir,
)

from yunohost.utils.i18n import _value_for_locale
from yunohost.utils.error import YunohostError, YunohostValidationError
from yunohost.log import OperationLogger

logger = getActionLogger("yunohost.config")
CONFIG_PANEL_VERSION_SUPPORTED = 1.0

# Those js-like evaluate functions are used to eval safely visible attributes
# The goal is to evaluate in the same way than js simple-evaluate
# https://github.com/shepherdwind/simple-evaluate
def evaluate_simple_ast(node, context={}):
    operators = {
        ast.Not: op.not_,
        ast.Mult: op.mul,
        ast.Div: op.truediv,  # number
        ast.Mod: op.mod,  # number
        ast.Add: op.add,  # str
        ast.Sub: op.sub,  # number
        ast.USub: op.neg,  # Negative number
        ast.Gt: op.gt,
        ast.Lt: op.lt,
        ast.GtE: op.ge,
        ast.LtE: op.le,
        ast.Eq: op.eq,
        ast.NotEq: op.ne,
    }
    context["true"] = True
    context["false"] = False
    context["null"] = None

    # Variable
    if isinstance(node, ast.Name):  # Variable
        return context[node.id]

    # Python <=3.7 String
    elif isinstance(node, ast.Str):
        return node.s

    # Python <=3.7 Number
    elif isinstance(node, ast.Num):
        return node.n

    # Boolean, None and Python 3.8 for Number, Boolean, String and None
    elif isinstance(node, (ast.Constant, ast.NameConstant)):
        return node.value

    # + - * / %
    elif (
        isinstance(node, ast.BinOp) and type(node.op) in operators
    ):  # <left> <operator> <right>
        left = evaluate_simple_ast(node.left, context)
        right = evaluate_simple_ast(node.right, context)
        if type(node.op) == ast.Add:
            if isinstance(left, str) or isinstance(right, str):  # support 'I am ' + 42
                left = str(left)
                right = str(right)
        elif type(left) != type(right):  # support "111" - "1" -> 110
            left = float(left)
            right = float(right)

        return operators[type(node.op)](left, right)

    # Comparison
    # JS and Python don't give the same result for multi operators
    # like True == 10 > 2.
    elif (
        isinstance(node, ast.Compare) and len(node.comparators) == 1
    ):  # <left> <ops> <comparators>
        left = evaluate_simple_ast(node.left, context)
        right = evaluate_simple_ast(node.comparators[0], context)
        operator = node.ops[0]
        if isinstance(left, (int, float)) or isinstance(right, (int, float)):
            try:
                left = float(left)
                right = float(right)
            except ValueError:
                return type(operator) == ast.NotEq
        try:
            return operators[type(operator)](left, right)
        except TypeError:  # support "e" > 1 -> False like in JS
            return False

    # and / or
    elif isinstance(node, ast.BoolOp):  # <op> <values>
        for value in node.values:
            value = evaluate_simple_ast(value, context)
            if isinstance(node.op, ast.And) and not value:
                return False
            elif isinstance(node.op, ast.Or) and value:
                return True
        return isinstance(node.op, ast.And)

    # not / USub (it's negation number -\d)
    elif isinstance(node, ast.UnaryOp):  # <operator> <operand> e.g., -1
        return operators[type(node.op)](evaluate_simple_ast(node.operand, context))

    # match function call
    elif isinstance(node, ast.Call) and node.func.__dict__.get("id") == "match":
        return re.match(
            evaluate_simple_ast(node.args[1], context), context[node.args[0].id]
        )

    # Unauthorized opcode
    else:
        opcode = str(type(node))
        raise YunohostError(
            f"Unauthorize opcode '{opcode}' in visible attribute", raw_msg=True
        )


def js_to_python(expr):
    in_string = None
    py_expr = ""
    i = 0
    escaped = False
    for char in expr:
        if char in r"\"'":
            # Start a string
            if not in_string:
                in_string = char

            # Finish a string
            elif in_string == char and not escaped:
                in_string = None

        # If we are not in a string, replace operators
        elif not in_string:
            if char == "!" and expr[i + 1] != "=":
                char = "not "
            elif char in "|&" and py_expr[-1:] == char:
                py_expr = py_expr[:-1]
                char = " and " if char == "&" else " or "

        # Determine if next loop will be in escaped mode
        escaped = char == "\\" and not escaped
        py_expr += char
        i += 1
    return py_expr


def evaluate_simple_js_expression(expr, context={}):
    if not expr.strip():
        return False
    node = ast.parse(js_to_python(expr), mode="eval").body
    return evaluate_simple_ast(node, context)


class ConfigPanel:
    entity_type = "config"
    save_path_tpl: Union[str, None] = None
    config_path_tpl = "/usr/share/yunohost/other/config_{entity_type}.toml"
    save_mode = "full"

    @classmethod
    def list(cls):
        """
        List available config panel
        """
        try:
            entities = [
                re.match(
                    "^" + cls.save_path_tpl.format(entity="(?p<entity>)") + "$", f
                ).group("entity")
                for f in glob.glob(cls.save_path_tpl.format(entity="*"))
                if os.path.isfile(f)
            ]
        except FileNotFoundError:
            entities = []
        return entities

    def __init__(self, entity, config_path=None, save_path=None, creation=False):
        self.entity = entity
        self.config_path = config_path
        if not config_path:
            self.config_path = self.config_path_tpl.format(
                entity=entity, entity_type=self.entity_type
            )
        self.save_path = save_path
        if not save_path and self.save_path_tpl:
            self.save_path = self.save_path_tpl.format(entity=entity)
        self.config = {}
        self.values = {}
        self.new_values = {}

        if (
            self.save_path
            and self.save_mode != "diff"
            and not creation
            and not os.path.exists(self.save_path)
        ):
            raise YunohostValidationError(
                f"{self.entity_type}_unknown", **{self.entity_type: entity}
            )
        if self.save_path and creation and os.path.exists(self.save_path):
            raise YunohostValidationError(
                f"{self.entity_type}_exists", **{self.entity_type: entity}
            )

        # Search for hooks in the config panel
        self.hooks = {
            func: getattr(self, func)
            for func in dir(self)
            if callable(getattr(self, func))
            and re.match("^(validate|post_ask)__", func)
        }

    def get(self, key="", mode="classic"):
        self.filter_key = key or ""

        # Read config panel toml
        self._get_config_panel()

        if not self.config:
            raise YunohostValidationError("config_no_panel")

        # Read or get values and hydrate the config
        self._load_current_values()
        self._hydrate()

        # In 'classic' mode, we display the current value if key refer to an option
        if self.filter_key.count(".") == 2 and mode == "classic":
            option = self.filter_key.split(".")[-1]
            return self.values.get(option, None)

        # Format result in 'classic' or 'export' mode
        logger.debug(f"Formating result in '{mode}' mode")
        result = {}
        for panel, section, option in self._iterate():
            key = f"{panel['id']}.{section['id']}.{option['id']}"
            if mode == "export":
                result[option["id"]] = option.get("current_value")
                continue

            ask = None
            if "ask" in option:
                ask = _value_for_locale(option["ask"])
            elif "i18n" in self.config:
                ask = m18n.n(self.config["i18n"] + "_" + option["id"])

            if mode == "full":
                # edit self.config directly
                option["ask"] = ask
            else:
                result[key] = {"ask": ask}
                if "current_value" in option:
                    question_class = ARGUMENTS_TYPE_PARSERS[
                        option.get("type", "string")
                    ]
                    result[key]["value"] = question_class.humanize(
                        option["current_value"], option
                    )
                    # FIXME: semantics, technically here this is not about a prompt...
                    if question_class.hide_user_input_in_prompt:
                        result[key][
                            "value"
                        ] = "**************"  # Prevent displaying password in `config get`

        if mode == "full":
            return self.config
        else:
            return result

    def set(
        self, key=None, value=None, args=None, args_file=None, operation_logger=None
    ):
        self.filter_key = key or ""

        # Read config panel toml
        self._get_config_panel()

        if not self.config:
            raise YunohostValidationError("config_no_panel")

        if (args is not None or args_file is not None) and value is not None:
            raise YunohostValidationError(
                "You should either provide a value, or a serie of args/args_file, but not both at the same time",
                raw_msg=True,
            )

        if self.filter_key.count(".") != 2 and value is not None:
            raise YunohostValidationError("config_cant_set_value_on_section")

        # Import and parse pre-answered options
        logger.debug("Import and parse pre-answered options")
        self._parse_pre_answered(args, value, args_file)

        # Read or get values and hydrate the config
        self._load_current_values()
        self._hydrate()
        Question.operation_logger = operation_logger
        self._ask()

        if operation_logger:
            operation_logger.start()

        try:
            self._apply()
        except YunohostError:
            raise
        # Script got manually interrupted ...
        # N.B. : KeyboardInterrupt does not inherit from Exception
        except (KeyboardInterrupt, EOFError):
            error = m18n.n("operation_interrupted")
            logger.error(m18n.n("config_apply_failed", error=error))
            raise
        # Something wrong happened in Yunohost's code (most probably hook_exec)
        except Exception:
            import traceback

            error = m18n.n("unexpected_error", error="\n" + traceback.format_exc())
            logger.error(m18n.n("config_apply_failed", error=error))
            raise
        finally:
            # Delete files uploaded from API
            # FIXME : this is currently done in the context of config panels,
            # but could also happen in the context of app install ... (or anywhere else
            # where we may parse args etc...)
            FileQuestion.clean_upload_dirs()

        self._reload_services()

        logger.success("Config updated as expected")
        operation_logger.success()

    def _get_toml(self):
        return read_toml(self.config_path)

    def _get_config_panel(self):

        # Split filter_key
        filter_key = self.filter_key.split(".") if self.filter_key != "" else []
        if len(filter_key) > 3:
            raise YunohostError(
                f"The filter key {filter_key} has too many sub-levels, the max is 3.",
                raw_msg=True,
            )

        if not os.path.exists(self.config_path):
            logger.debug(f"Config panel {self.config_path} doesn't exists")
            return None

        toml_config_panel = self._get_toml()

        # Check TOML config panel is in a supported version
        if float(toml_config_panel["version"]) < CONFIG_PANEL_VERSION_SUPPORTED:
            raise YunohostError(
                "config_version_not_supported", version=toml_config_panel["version"]
            )

        # Transform toml format into internal format
        format_description = {
            "root": {
                "properties": ["version", "i18n"],
                "defaults": {"version": 1.0},
            },
            "panels": {
                "properties": ["name", "services", "actions", "help"],
                "defaults": {
                    "services": [],
                    "actions": {"apply": {"en": "Apply"}},
                },
            },
            "sections": {
                "properties": ["name", "services", "optional", "help", "visible"],
                "defaults": {
                    "name": "",
                    "services": [],
                    "optional": True,
                },
            },
            "options": {
                "properties": [
                    "ask",
                    "type",
                    "bind",
                    "help",
                    "example",
                    "default",
                    "style",
                    "icon",
                    "placeholder",
                    "visible",
                    "optional",
                    "choices",
                    "yes",
                    "no",
                    "pattern",
                    "limit",
                    "min",
                    "max",
                    "step",
                    "accept",
                    "redact",
                ],
                "defaults": {},
            },
        }

        def _build_internal_config_panel(raw_infos, level):
            """Convert TOML in internal format ('full' mode used by webadmin)
            Here are some properties of 1.0 config panel in toml:
            - node properties and node children are mixed,
            - text are in english only
            - some properties have default values
            This function detects all children nodes and put them in a list
            """

            defaults = format_description[level]["defaults"]
            properties = format_description[level]["properties"]

            # Start building the ouput (merging the raw infos + defaults)
            out = {key: raw_infos.get(key, value) for key, value in defaults.items()}

            # Now fill the sublevels (+ apply filter_key)
            i = list(format_description).index(level)
            sublevel = list(format_description)[i + 1] if level != "options" else None
            search_key = filter_key[i] if len(filter_key) > i else False

            for key, value in raw_infos.items():
                # Key/value are a child node
                if (
                    isinstance(value, OrderedDict)
                    and key not in properties
                    and sublevel
                ):
                    # We exclude all nodes not referenced by the filter_key
                    if search_key and key != search_key:
                        continue
                    subnode = _build_internal_config_panel(value, sublevel)
                    subnode["id"] = key
                    if level == "root":
                        subnode.setdefault("name", {"en": key.capitalize()})
                    elif level == "sections":
                        subnode["name"] = key  # legacy
                        subnode.setdefault("optional", raw_infos.get("optional", True))
                    out.setdefault(sublevel, []).append(subnode)
                # Key/value are a property
                else:
                    if key not in properties:
                        logger.warning(f"Unknown key '{key}' found in config panel")
                    # Todo search all i18n keys
                    out[key] = (
                        value if key not in ["ask", "help", "name"] else {"en": value}
                    )
            return out

        self.config = _build_internal_config_panel(toml_config_panel, "root")

        try:
            self.config["panels"][0]["sections"][0]["options"][0]
        except (KeyError, IndexError):
            raise YunohostValidationError(
                "config_unknown_filter_key", filter_key=self.filter_key
            )

        # List forbidden keywords from helpers and sections toml (to avoid conflict)
        forbidden_keywords = [
            "old",
            "app",
            "changed",
            "file_hash",
            "binds",
            "types",
            "formats",
            "getter",
            "setter",
            "short_setting",
            "type",
            "bind",
            "nothing_changed",
            "changes_validated",
            "result",
            "max_progression",
        ]
        forbidden_keywords += format_description["sections"]

        for _, _, option in self._iterate():
            if option["id"] in forbidden_keywords:
                raise YunohostError("config_forbidden_keyword", keyword=option["id"])
        return self.config

    def _hydrate(self):
        # Hydrating config panel with current value
        logger.debug("Hydrating config with current values")
        for _, _, option in self._iterate():
            if option["id"] not in self.values:
                allowed_empty_types = ["alert", "display_text", "markdown", "file"]
                if (
                    option["type"] in allowed_empty_types
                    or option.get("bind") == "null"
                ):
                    continue
                else:
                    raise YunohostError(
                        f"Config panel question '{option['id']}' should be initialized with a value during install or upgrade.",
                        raw_msg=True,
                    )
            value = self.values[option["name"]]
            # In general, the value is just a simple value.
            # Sometimes it could be a dict used to overwrite the option itself
            value = value if isinstance(value, dict) else {"current_value": value}
            option.update(value)

        return self.values

    def _ask(self):
        logger.debug("Ask unanswered question and prevalidate data")

        if "i18n" in self.config:
            for panel, section, option in self._iterate():
                if "ask" not in option:
                    option["ask"] = m18n.n(self.config["i18n"] + "_" + option["id"])

        def display_header(message):
            """CLI panel/section header display"""
            if Moulinette.interface.type == "cli" and self.filter_key.count(".") < 2:
                Moulinette.display(colorize(message, "purple"))

        for panel, section, obj in self._iterate(["panel", "section"]):
            if panel == obj:
                name = _value_for_locale(panel["name"])
                display_header(f"\n{'='*40}\n>>>> {name}\n{'='*40}")
                continue
            name = _value_for_locale(section["name"])
            if name:
                display_header(f"\n# {name}")

            # Check and ask unanswered questions
            prefilled_answers = self.args.copy()
            prefilled_answers.update(self.new_values)

            questions = ask_questions_and_parse_answers(
                section["options"],
                prefilled_answers=prefilled_answers,
                current_values=self.values,
                hooks=self.hooks,
            )
            self.new_values.update(
                {
                    question.name: question.value
                    for question in questions
                    if question.value is not None
                }
            )

        self.errors = None

    def _get_default_values(self):
        return {
            option["id"]: option["default"]
            for _, _, option in self._iterate()
            if "default" in option
        }

    @property
    def future_values(self):  # TODO put this in ConfigPanel ?
        return {**self.values, **self.new_values}

    def __getattr__(self, name):
        if "new_values" in self.__dict__ and name in self.new_values:
            return self.new_values[name]

        if "values" in self.__dict__ and name in self.values:
            return self.values[name]

        return self.__dict__[name]

    def _load_current_values(self):
        """
        Retrieve entries in YAML file
        And set default values if needed
        """

        # Inject defaults if needed (using the magic .update() ;))
        self.values = self._get_default_values()

        # Retrieve entries in the YAML
        if os.path.exists(self.save_path) and os.path.isfile(self.save_path):
            self.values.update(read_yaml(self.save_path) or {})

    def _parse_pre_answered(self, args, value, args_file):
        args = urllib.parse.parse_qs(args or "", keep_blank_values=True)
        self.args = {key: ",".join(value_) for key, value_ in args.items()}

        if args_file:
            # Import YAML / JSON file but keep --args values
            self.args = {**read_yaml(args_file), **self.args}

        if value is not None:
            self.args = {self.filter_key.split(".")[-1]: value}

    def _apply(self):
        logger.info("Saving the new configuration...")
        dir_path = os.path.dirname(os.path.realpath(self.save_path))
        if not os.path.exists(dir_path):
            mkdir(dir_path, mode=0o700)

        values_to_save = self.future_values
        if self.save_mode == "diff":
            defaults = self._get_default_values()
            values_to_save = {
                k: v for k, v in values_to_save.items() if defaults.get(k) != v
            }

        # Save the settings to the .yaml file
        write_to_yaml(self.save_path, values_to_save)

    def _reload_services(self):

        from yunohost.service import service_reload_or_restart

        services_to_reload = set()
        for panel, section, obj in self._iterate(["panel", "section", "option"]):
            services_to_reload |= set(obj.get("services", []))

        services_to_reload = list(services_to_reload)
        services_to_reload.sort(key="nginx".__eq__)
        if services_to_reload:
            logger.info("Reloading services...")
        for service in services_to_reload:
            if hasattr(self, "entity"):
                service = service.replace("__APP__", self.entity)
            service_reload_or_restart(service)

    def _iterate(self, trigger=["option"]):
        for panel in self.config.get("panels", []):
            if "panel" in trigger:
                yield (panel, None, panel)
            for section in panel.get("sections", []):
                if "section" in trigger:
                    yield (panel, section, section)
                if "option" in trigger:
                    for option in section.get("options", []):
                        yield (panel, section, option)


class Question(object):
    hide_user_input_in_prompt = False
    pattern: Optional[Dict] = None

    def __init__(
        self,
        question: Dict[str, Any],
        context: Mapping[str, Any] = {},
        hooks: Dict[str, Callable] = {},
    ):
        self.name = question["name"]
        self.context = context
        self.hooks = hooks
        self.type = question.get("type", "string")
        self.default = question.get("default", None)
        self.optional = question.get("optional", False)
        self.visible = question.get("visible", None)
        self.choices = question.get("choices", [])
        self.pattern = question.get("pattern", self.pattern)
        self.ask = question.get("ask", {"en": self.name})
        self.help = question.get("help")
        self.redact = question.get("redact", False)
        # .current_value is the currently stored value
        self.current_value = question.get("current_value")
        # .value is the "proposed" value which we got from the user
        self.value = question.get("value")
        # Use to return several values in case answer is in mutipart
        self.values: Dict[str, Any] = {}

        # Empty value is parsed as empty string
        if self.default == "":
            self.default = None

    @staticmethod
    def humanize(value, option={}):
        return str(value)

    @staticmethod
    def normalize(value, option={}):
        if isinstance(value, str):
            value = value.strip()
        return value

    def _prompt(self, text):
        prefill = ""
        if self.current_value is not None:
            prefill = self.humanize(self.current_value, self)
        elif self.default is not None:
            prefill = self.humanize(self.default, self)
        self.value = Moulinette.prompt(
            message=text,
            is_password=self.hide_user_input_in_prompt,
            confirm=False,
            prefill=prefill,
            is_multiline=(self.type == "text"),
            autocomplete=self.choices,
            help=_value_for_locale(self.help),
        )

    def ask_if_needed(self):

        if self.visible and not evaluate_simple_js_expression(
            self.visible, context=self.context
        ):
            # FIXME There could be several use case if the question is not displayed:
            # - we doesn't want to give a specific value
            # - we want to keep the previous value
            # - we want the default value
            self.value = self.values[self.name] = None
            return self.values

        for i in range(5):
            # Display question if no value filled or if it's a readonly message
            if Moulinette.interface.type == "cli" and os.isatty(1):
                text_for_user_input_in_cli = self._format_text_for_user_input_in_cli()
                if getattr(self, "readonly", False):
                    Moulinette.display(text_for_user_input_in_cli)
                elif self.value is None:
                    self._prompt(text_for_user_input_in_cli)

            # Apply default value
            class_default = getattr(self, "default_value", None)
            if self.value in [None, ""] and (
                self.default is not None or class_default is not None
            ):
                self.value = class_default if self.default is None else self.default

            try:
                # Normalize and validate
                self.value = self.normalize(self.value, self)
                self._prevalidate()
            except YunohostValidationError as e:
                # If in interactive cli, re-ask the current question
                if i < 4 and Moulinette.interface.type == "cli" and os.isatty(1):
                    logger.error(str(e))
                    self.value = None
                    continue

                # Otherwise raise the ValidationError
                raise

            break

        self.value = self.values[self.name] = self._post_parse_value()

        # Search for post actions in hooks
        post_hook = f"post_ask__{self.name}"
        if post_hook in self.hooks:
            self.values.update(self.hooks[post_hook](self))

        return self.values

    def _prevalidate(self):
        if self.value in [None, ""] and not self.optional:
            raise YunohostValidationError("app_argument_required", name=self.name)

        # we have an answer, do some post checks
        if self.value not in [None, ""]:
            if self.choices and self.value not in self.choices:
                raise YunohostValidationError(
                    "app_argument_choice_invalid",
                    name=self.name,
                    value=self.value,
                    choices=", ".join(self.choices),
                )
            if self.pattern and not re.match(self.pattern["regexp"], str(self.value)):
                raise YunohostValidationError(
                    self.pattern["error"],
                    name=self.name,
                    value=self.value,
                )

    def _format_text_for_user_input_in_cli(self):

        text_for_user_input_in_cli = _value_for_locale(self.ask)

        if self.choices:

            # Prevent displaying a shitload of choices
            # (e.g. 100+ available users when choosing an app admin...)
            choices = (
                list(self.choices.keys())
                if isinstance(self.choices, dict)
                else self.choices
            )
            choices_to_display = choices[:20]
            remaining_choices = len(choices[20:])

            if remaining_choices > 0:
                choices_to_display += [
                    m18n.n("other_available_options", n=remaining_choices)
                ]

            choices_to_display = " | ".join(choices_to_display)

            text_for_user_input_in_cli += f" [{choices_to_display}]"

        return text_for_user_input_in_cli

    def _post_parse_value(self):
        if not self.redact:
            return self.value

        # Tell the operation_logger to redact all password-type / secret args
        # Also redact the % escaped version of the password that might appear in
        # the 'args' section of metadata (relevant for password with non-alphanumeric char)
        data_to_redact = []
        if self.value and isinstance(self.value, str):
            data_to_redact.append(self.value)
        if self.current_value and isinstance(self.current_value, str):
            data_to_redact.append(self.current_value)
        data_to_redact += [
            urllib.parse.quote(data)
            for data in data_to_redact
            if urllib.parse.quote(data) != data
        ]

        for operation_logger in OperationLogger._instances:
            operation_logger.data_to_redact.extend(data_to_redact)

        return self.value


class StringQuestion(Question):
    argument_type = "string"
    default_value = ""


class EmailQuestion(StringQuestion):
    pattern = {
        "regexp": r"^.+@.+",
        "error": "config_validate_email",  # i18n: config_validate_email
    }


class URLQuestion(StringQuestion):
    pattern = {
        "regexp": r"^https?://.*$",
        "error": "config_validate_url",  # i18n: config_validate_url
    }


class DateQuestion(StringQuestion):
    pattern = {
        "regexp": r"^\d{4}-\d\d-\d\d$",
        "error": "config_validate_date",  # i18n: config_validate_date
    }

    def _prevalidate(self):
        from datetime import datetime

        super()._prevalidate()

        if self.value not in [None, ""]:
            try:
                datetime.strptime(self.value, "%Y-%m-%d")
            except ValueError:
                raise YunohostValidationError("config_validate_date")


class TimeQuestion(StringQuestion):
    pattern = {
        "regexp": r"^(1[12]|0?\d):[0-5]\d$",
        "error": "config_validate_time",  # i18n: config_validate_time
    }


class ColorQuestion(StringQuestion):
    pattern = {
        "regexp": r"^#[ABCDEFabcdef\d]{3,6}$",
        "error": "config_validate_color",  # i18n: config_validate_color
    }


class TagsQuestion(Question):
    argument_type = "tags"

    @staticmethod
    def humanize(value, option={}):
        if isinstance(value, list):
            return ",".join(value)
        return value

    @staticmethod
    def normalize(value, option={}):
        if isinstance(value, list):
            return ",".join(value)
        if isinstance(value, str):
            value = value.strip()
        return value

    def _prevalidate(self):
        values = self.value
        if isinstance(values, str):
            values = values.split(",")
        elif values is None:
            values = []
        for value in values:
            self.value = value
            super()._prevalidate()
        self.value = values

    def _post_parse_value(self):
        if isinstance(self.value, list):
            self.value = ",".join(self.value)
        return super()._post_parse_value()


class PasswordQuestion(Question):
    hide_user_input_in_prompt = True
    argument_type = "password"
    default_value = ""
    forbidden_chars = "{}"

    def __init__(
        self, question, context: Mapping[str, Any] = {}, hooks: Dict[str, Callable] = {}
    ):
        super().__init__(question, context, hooks)
        self.redact = True
        if self.default is not None:
            raise YunohostValidationError(
                "app_argument_password_no_default", name=self.name
            )

    def _prevalidate(self):
        super()._prevalidate()

        if self.value not in [None, ""]:
            if any(char in self.value for char in self.forbidden_chars):
                raise YunohostValidationError(
                    "pattern_password_app", forbidden_chars=self.forbidden_chars
                )

            # If it's an optional argument the value should be empty or strong enough
            from yunohost.utils.password import assert_password_is_strong_enough

            assert_password_is_strong_enough("user", self.value)


class PathQuestion(Question):
    argument_type = "path"
    default_value = ""

    @staticmethod
    def normalize(value, option={}):

        option = option.__dict__ if isinstance(option, Question) else option

        if not value.strip():
            if option.get("optional"):
                return ""
            # Hmpf here we could just have a "else" case
            # but we also want PathQuestion.normalize("") to return "/"
            # (i.e. if no option is provided, hence .get("optional") is None
            elif option.get("optional") is False:
                raise YunohostValidationError(
                    "app_argument_invalid",
                    name=option.get("name"),
                    error="Question is mandatory",
                )

        return "/" + value.strip().strip(" /")


class BooleanQuestion(Question):
    argument_type = "boolean"
    default_value = 0
    yes_answers = ["1", "yes", "y", "true", "t", "on"]
    no_answers = ["0", "no", "n", "false", "f", "off"]

    @staticmethod
    def humanize(value, option={}):

        option = option.__dict__ if isinstance(option, Question) else option

        yes = option.get("yes", 1)
        no = option.get("no", 0)

        value = BooleanQuestion.normalize(value, option)

        if value == yes:
            return "yes"
        if value == no:
            return "no"
        if value is None:
            return ""

        raise YunohostValidationError(
            "app_argument_choice_invalid",
            name=option.get("name"),
            value=value,
            choices="yes/no",
        )

    @staticmethod
    def normalize(value, option={}):

        option = option.__dict__ if isinstance(option, Question) else option

        if isinstance(value, str):
            value = value.strip()

        technical_yes = option.get("yes", 1)
        technical_no = option.get("no", 0)

        no_answers = BooleanQuestion.no_answers
        yes_answers = BooleanQuestion.yes_answers

        assert (
            str(technical_yes).lower() not in no_answers
        ), f"'yes' value can't be in {no_answers}"
        assert (
            str(technical_no).lower() not in yes_answers
        ), f"'no' value can't be in {yes_answers}"

        no_answers += [str(technical_no).lower()]
        yes_answers += [str(technical_yes).lower()]

        strvalue = str(value).lower()

        if strvalue in yes_answers:
            return technical_yes
        if strvalue in no_answers:
            return technical_no

        if strvalue in ["none", ""]:
            return None

        raise YunohostValidationError(
            "app_argument_choice_invalid",
            name=option.get("name"),
            value=strvalue,
            choices="yes/no",
        )

    def __init__(
        self, question, context: Mapping[str, Any] = {}, hooks: Dict[str, Callable] = {}
    ):
        super().__init__(question, context, hooks)
        self.yes = question.get("yes", 1)
        self.no = question.get("no", 0)
        if self.default is None:
            self.default = self.no

    def _format_text_for_user_input_in_cli(self):
        text_for_user_input_in_cli = super()._format_text_for_user_input_in_cli()

        text_for_user_input_in_cli += " [yes | no]"

        return text_for_user_input_in_cli

    def get(self, key, default=None):
        return getattr(self, key, default)


class DomainQuestion(Question):
    argument_type = "domain"

    def __init__(
        self, question, context: Mapping[str, Any] = {}, hooks: Dict[str, Callable] = {}
    ):
        from yunohost.domain import domain_list, _get_maindomain

        super().__init__(question, context, hooks)

        if self.default is None:
            self.default = _get_maindomain()

        self.choices = domain_list()["domains"]

    @staticmethod
    def normalize(value, option={}):
        if value.startswith("https://"):
            value = value[len("https://") :]
        elif value.startswith("http://"):
            value = value[len("http://") :]

        # Remove trailing slashes
        value = value.rstrip("/").lower()

        return value


class UserQuestion(Question):
    argument_type = "user"

    def __init__(
        self, question, context: Mapping[str, Any] = {}, hooks: Dict[str, Callable] = {}
    ):
        from yunohost.user import user_list, user_info
        from yunohost.domain import _get_maindomain

        super().__init__(question, context, hooks)
        self.choices = list(user_list()["users"].keys())

        if not self.choices:
            raise YunohostValidationError(
                "app_argument_invalid",
                name=self.name,
                error="You should create a YunoHost user first.",
            )

        if self.default is None:
            root_mail = "root@%s" % _get_maindomain()
            for user in self.choices:
                if root_mail in user_info(user).get("mail-aliases", []):
                    self.default = user
                    break


class GroupQuestion(Question):
    argument_type = "group"

    def __init__(self, question, context: Mapping[str, Any] = {}):

        from yunohost.user import user_group_list

        super().__init__(question, context)

        self.choices = list(user_group_list(short=True)["groups"])

        if self.default is None:
            self.default = "all_users"


class NumberQuestion(Question):
    argument_type = "number"
    default_value = None

    def __init__(
        self, question, context: Mapping[str, Any] = {}, hooks: Dict[str, Callable] = {}
    ):
        super().__init__(question, context, hooks)
        self.min = question.get("min", None)
        self.max = question.get("max", None)
        self.step = question.get("step", None)

    @staticmethod
    def normalize(value, option={}):

        if isinstance(value, int):
            return value

        if isinstance(value, str):
            value = value.strip()

        if isinstance(value, str) and value.isdigit():
            return int(value)

        if value in [None, ""]:
            return value

        option = option.__dict__ if isinstance(option, Question) else option
        raise YunohostValidationError(
            "app_argument_invalid",
            name=option.get("name"),
            error=m18n.n("invalid_number"),
        )

    def _prevalidate(self):
        super()._prevalidate()
        if self.value in [None, ""]:
            return

        if self.min is not None and int(self.value) < self.min:
            raise YunohostValidationError(
                "app_argument_invalid",
                name=self.name,
                error=m18n.n("invalid_number_min", min=self.min),
            )

        if self.max is not None and int(self.value) > self.max:
            raise YunohostValidationError(
                "app_argument_invalid",
                name=self.name,
                error=m18n.n("invalid_number_max", max=self.max),
            )


class DisplayTextQuestion(Question):
    argument_type = "display_text"
    readonly = True

    def __init__(
        self, question, context: Mapping[str, Any] = {}, hooks: Dict[str, Callable] = {}
    ):
        super().__init__(question, context, hooks)

        self.optional = True
        self.style = question.get(
            "style", "info" if question["type"] == "alert" else ""
        )

    def _format_text_for_user_input_in_cli(self):
        text = _value_for_locale(self.ask)

        if self.style in ["success", "info", "warning", "danger"]:
            color = {
                "success": "green",
                "info": "cyan",
                "warning": "yellow",
                "danger": "red",
            }
            prompt = m18n.g(self.style) if self.style != "danger" else m18n.n("danger")
            return colorize(prompt, color[self.style]) + f" {text}"
        else:
            return text


class FileQuestion(Question):
    argument_type = "file"
    upload_dirs: List[str] = []

    @classmethod
    def clean_upload_dirs(cls):
        # Delete files uploaded from API
        for upload_dir in cls.upload_dirs:
            if os.path.exists(upload_dir):
                shutil.rmtree(upload_dir)

    def __init__(
        self, question, context: Mapping[str, Any] = {}, hooks: Dict[str, Callable] = {}
    ):
        super().__init__(question, context, hooks)
        self.accept = question.get("accept", "")

    def _prevalidate(self):
        if self.value is None:
            self.value = self.current_value

        super()._prevalidate()

        if Moulinette.interface.type != "api":
            if not self.value or not os.path.exists(str(self.value)):
                raise YunohostValidationError(
                    "app_argument_invalid",
                    name=self.name,
                    error=m18n.n("file_does_not_exist", path=str(self.value)),
                )

    def _post_parse_value(self):
        from base64 import b64decode

        if not self.value:
            return self.value

        upload_dir = tempfile.mkdtemp(prefix="ynh_filequestion_")
        _, file_path = tempfile.mkstemp(dir=upload_dir)

        FileQuestion.upload_dirs += [upload_dir]

        logger.debug(f"Saving file {self.name} for file question into {file_path}")

        def is_file_path(s):
            return isinstance(s, str) and s.startswith("/") and os.path.exists(s)

        if Moulinette.interface.type != "api" or is_file_path(self.value):
            content = read_file(str(self.value), file_mode="rb")
        else:
            content = b64decode(self.value)

        write_to_file(file_path, content, file_mode="wb")

        self.value = file_path

        return self.value


ARGUMENTS_TYPE_PARSERS = {
    "string": StringQuestion,
    "text": StringQuestion,
    "select": StringQuestion,
    "tags": TagsQuestion,
    "email": EmailQuestion,
    "url": URLQuestion,
    "date": DateQuestion,
    "time": TimeQuestion,
    "color": ColorQuestion,
    "password": PasswordQuestion,
    "path": PathQuestion,
    "boolean": BooleanQuestion,
    "domain": DomainQuestion,
    "user": UserQuestion,
    "group": GroupQuestion,
    "number": NumberQuestion,
    "range": NumberQuestion,
    "display_text": DisplayTextQuestion,
    "alert": DisplayTextQuestion,
    "markdown": DisplayTextQuestion,
    "file": FileQuestion,
}


def ask_questions_and_parse_answers(
    raw_questions: Dict,
    prefilled_answers: Union[str, Mapping[str, Any]] = {},
    current_values: Mapping[str, Any] = {},
    hooks: Dict[str, Callable[[], None]] = {},
) -> List[Question]:
    """Parse arguments store in either manifest.json or actions.json or from a
    config panel against the user answers when they are present.

    Keyword arguments:
        raw_questions     -- the arguments description store in yunohost
                             format from actions.json/toml, manifest.json/toml
                             or config_panel.json/toml
        prefilled_answers -- a url "query-string" such as "domain=yolo.test&path=/foobar&admin=sam"
                             or a dict such as {"domain": "yolo.test", "path": "/foobar", "admin": "sam"}
    """

    if isinstance(prefilled_answers, str):
        # FIXME FIXME : this is not uniform with config_set() which uses parse.qs (no l)
        # parse_qsl parse single values
        # whereas parse.qs return list of values (which is useful for tags, etc)
        # For now, let's not migrate this piece of code to parse_qs
        # Because Aleks believes some bits of the app CI rely on overriding values (e.g. foo=foo&...&foo=bar)
        answers = dict(
            urllib.parse.parse_qsl(prefilled_answers or "", keep_blank_values=True)
        )
    elif isinstance(prefilled_answers, Mapping):
        answers = {**prefilled_answers}
    else:
        answers = {}

    context = {**current_values, **answers}
    out = []

    for name, raw_question in raw_questions.items():
        question_class = ARGUMENTS_TYPE_PARSERS[raw_question.get("type", "string")]
<<<<<<< HEAD
        raw_question["value"] = answers.get(name)
        question = question_class(raw_question, context=answers)
        answers[question.name] = question.ask_if_needed()
=======
        raw_question["value"] = answers.get(raw_question["name"])
        question = question_class(raw_question, context=context, hooks=hooks)
        new_values = question.ask_if_needed()
        answers.update(new_values)
        context.update(new_values)
>>>>>>> abaa60d7
        out.append(question)

    return out<|MERGE_RESOLUTION|>--- conflicted
+++ resolved
@@ -1151,7 +1151,7 @@
 class GroupQuestion(Question):
     argument_type = "group"
 
-    def __init__(self, question, context: Mapping[str, Any] = {}):
+    def __init__(self, question, context: Mapping[str, Any] = {}, hooks: Dict[str, Callable] = {}):
 
         from yunohost.user import user_group_list
 
@@ -1367,17 +1367,11 @@
 
     for name, raw_question in raw_questions.items():
         question_class = ARGUMENTS_TYPE_PARSERS[raw_question.get("type", "string")]
-<<<<<<< HEAD
         raw_question["value"] = answers.get(name)
-        question = question_class(raw_question, context=answers)
-        answers[question.name] = question.ask_if_needed()
-=======
-        raw_question["value"] = answers.get(raw_question["name"])
         question = question_class(raw_question, context=context, hooks=hooks)
         new_values = question.ask_if_needed()
         answers.update(new_values)
         context.update(new_values)
->>>>>>> abaa60d7
         out.append(question)
 
     return out