# -*- coding: utf-8 -*-

""" License

    Copyright (C) 2013 YunoHost

    This program is free software; you can redistribute it and/or modify
    it under the terms of the GNU Affero General Public License as published
    by the Free Software Foundation, either version 3 of the License, or
    (at your option) any later version.

    This program is distributed in the hope that it will be useful,
    but WITHOUT ANY WARRANTY; without even the implied warranty of
    MERCHANTABILITY or FITNESS FOR A PARTICULAR PURPOSE.  See the
    GNU Affero General Public License for more details.

    You should have received a copy of the GNU Affero General Public License
    along with this program; if not, see http://www.gnu.org/licenses

"""

""" yunohost_service.py

    Manage services
"""
import os
import time
import yaml
import json
import subprocess
import errno
import shutil
import hashlib

from difflib import unified_diff
from datetime import datetime

from moulinette import m18n
from moulinette.core import MoulinetteError
from moulinette.utils import log, filesystem

from yunohost.hook import hook_callback
from yunohost.log import is_unit_operation

BASE_CONF_PATH = '/home/yunohost.conf'
BACKUP_CONF_DIR = os.path.join(BASE_CONF_PATH, 'backup')
PENDING_CONF_DIR = os.path.join(BASE_CONF_PATH, 'pending')
MOULINETTE_LOCK = "/var/run/moulinette_yunohost.lock"

logger = log.getActionLogger('yunohost.service')


<<<<<<< HEAD
def service_add(name, status=None, log=None, runlevel=None, need_lock=False):
=======
def service_add(name, status=None, log=None, runlevel=None, description=None):
>>>>>>> c3d8da7f
    """
    Add a custom service

    Keyword argument:
        name -- Service name to add
        status -- Custom status command
        log -- Absolute path to log file to display
        runlevel -- Runlevel priority of the service
<<<<<<< HEAD
        need_lock -- Use this option to prevent deadlocks if the service does invoke yunohost commands.
=======
        description -- description of the service

>>>>>>> c3d8da7f
    """
    services = _get_services()

    if not status:
        services[name] = {'status': 'service'}
    else:
        services[name] = {'status': status}

    if log is not None:
        services[name]['log'] = log

    if runlevel is not None:
        services[name]['runlevel'] = runlevel

<<<<<<< HEAD

    if need_lock:
        services[name]['need_lock'] = True
=======
    if description is not None:
        services[name]['description'] = description
>>>>>>> c3d8da7f

    try:
        _save_services(services)
    except:
        # we'll get a logger.warning with more details in _save_services
        raise MoulinetteError(errno.EIO, m18n.n('service_add_failed', service=name))

    logger.success(m18n.n('service_added', service=name))


def service_remove(name):
    """
    Remove a custom service

    Keyword argument:
        name -- Service name to remove

    """
    services = _get_services()

    try:
        del services[name]
    except KeyError:
        raise MoulinetteError(errno.EINVAL, m18n.n('service_unknown', service=name))

    try:
        _save_services(services)
    except:
        # we'll get a logger.warning with more details in _save_services
        raise MoulinetteError(errno.EIO, m18n.n('service_remove_failed', service=name))

    logger.success(m18n.n('service_removed', service=name))


def service_start(names):
    """
    Start one or more services

    Keyword argument:
        names -- Services name to start

    """
    if isinstance(names, str):
        names = [names]

    for name in names:
        if _run_service_command('start', name):
            logger.success(m18n.n('service_started', service=name))
        else:
            if service_status(name)['status'] != 'running':
                raise MoulinetteError(errno.EPERM,
                                      m18n.n('service_start_failed',
                                             service=name,
                                             logs=_get_journalctl_logs(name)))
            logger.debug(m18n.n('service_already_started', service=name))


def service_stop(names):
    """
    Stop one or more services

    Keyword argument:
        name -- Services name to stop

    """
    if isinstance(names, str):
        names = [names]
    for name in names:
        if _run_service_command('stop', name):
            logger.success(m18n.n('service_stopped', service=name))
        else:
            if service_status(name)['status'] != 'inactive':
                raise MoulinetteError(errno.EPERM,
                                      m18n.n('service_stop_failed',
                                             service=name,
                                             logs=_get_journalctl_logs(name)))
            logger.debug(m18n.n('service_already_stopped', service=name))

@is_unit_operation()
def service_enable(operation_logger, names):
    """
    Enable one or more services

    Keyword argument:
        names -- Services name to enable

    """
    operation_logger.start()
    if isinstance(names, str):
        names = [names]
    for name in names:
        if _run_service_command('enable', name):
            logger.success(m18n.n('service_enabled', service=name))
        else:
            raise MoulinetteError(errno.EPERM,
                                  m18n.n('service_enable_failed',
                                         service=name,
                                         logs=_get_journalctl_logs(name)))


def service_disable(names):
    """
    Disable one or more services

    Keyword argument:
        names -- Services name to disable

    """
    if isinstance(names, str):
        names = [names]
    for name in names:
        if _run_service_command('disable', name):
            logger.success(m18n.n('service_disabled', service=name))
        else:
            raise MoulinetteError(errno.EPERM,
                                  m18n.n('service_disable_failed',
                                         service=name,
                                         logs=_get_journalctl_logs(name)))


def service_status(names=[]):
    """
    Show status information about one or more services (all by default)

    Keyword argument:
        names -- Services name to show

    """
    services = _get_services()
    check_names = True
    result = {}

    if isinstance(names, str):
        names = [names]
    elif len(names) == 0:
        names = services.keys()
        check_names = False

    for name in names:
        if check_names and name not in services.keys():
            raise MoulinetteError(errno.EINVAL,
                                  m18n.n('service_unknown', service=name))

        # this "service" isn't a service actually so we skip it
        #
        # the historical reason is because regenconf has been hacked into the
        # service part of YunoHost will in some situation we need to regenconf
        # for things that aren't services
        # the hack was to add fake services...
        # we need to extract regenconf from service at some point, also because
        # some app would really like to use it
        if "status" in services[name] and services[name]["status"] is None:
            continue

        status = _get_service_information_from_systemd(name)

        # try to get status using alternative version if they exists
        # this is for mariadb/mysql but is generic in case of
        alternates = services[name].get("alternates", [])
        while status is None and alternates:
            status = _get_service_information_from_systemd(alternates.pop())

        if status is None:
            logger.error("Failed to get status information via dbus for service %s, systemctl didn't recognize this service ('NoSuchUnit')." % name)
            result[name] = {
                'status': "unknown",
                'loaded': "unknown",
                'active': "unknown",
                'active_at': {
                    "timestamp": "unknown",
                    "human": "unknown",
                },
                'description': "Error: failed to get information for this service, it doesn't exists for systemd",
                'service_file_path': "unknown",
            }

        else:
            translation_key = "service_description_%s" % name
            if "description" in services[name] is not None:
                description = services[name].get("description")
            else:
                description = m18n.n(translation_key)

            # that mean that we don't have a translation for this string
            # that's the only way to test for that for now
            # if we don't have it, uses the one provided by systemd
            if description == translation_key:
                description = str(status.get("Description", ""))

            result[name] = {
                'status': str(status.get("SubState", "unknown")),
                'loaded': "enabled" if str(status.get("LoadState", "unknown")) == "loaded" else str(status.get("LoadState", "unknown")),
                'active': str(status.get("ActiveState", "unknown")),
                'active_at': {
                    "timestamp": str(status.get("ActiveEnterTimestamp", "unknown")),
                    "human": datetime.fromtimestamp(status["ActiveEnterTimestamp"] / 1000000).strftime("%F %X") if "ActiveEnterTimestamp" in status else "unknown",
                },
                'description': description,
                'service_file_path': str(status.get("FragmentPath", "unknown")),
            }

    if len(names) == 1:
        return result[names[0]]
    return result


def _get_service_information_from_systemd(service):
    "this is the equivalent of 'systemctl status $service'"
    import dbus
    from dbus.exceptions import DBusException

    d = dbus.SystemBus()

    systemd = d.get_object('org.freedesktop.systemd1','/org/freedesktop/systemd1')
    manager = dbus.Interface(systemd, 'org.freedesktop.systemd1.Manager')

    try:
        service_path = manager.GetUnit(service + ".service")
    except DBusException as exception:
        if exception.get_dbus_name() == 'org.freedesktop.systemd1.NoSuchUnit':
            return None
        raise

    service_proxy = d.get_object('org.freedesktop.systemd1', service_path)

    # unit_proxy = dbus.Interface(service_proxy, 'org.freedesktop.systemd1.Unit',)
    properties_interface = dbus.Interface(service_proxy, 'org.freedesktop.DBus.Properties')

    return properties_interface.GetAll('org.freedesktop.systemd1.Unit')


def service_log(name, number=50):
    """
    Log every log files of a service

    Keyword argument:
        name -- Service name to log
        number -- Number of lines to display

    """
    services = _get_services()

    if name not in services.keys():
        raise MoulinetteError(errno.EINVAL, m18n.n('service_unknown', service=name))

    if 'log' not in services[name]:
        raise MoulinetteError(errno.EPERM, m18n.n('service_no_log', service=name))

    log_list = services[name]['log']

    if not isinstance(log_list, list):
        log_list = [log_list]

    result = {}

    for log_path in log_list:
        # log is a file, read it
        if not os.path.isdir(log_path):
            result[log_path] = _tail(log_path, int(number)) if os.path.exists(log_path) else []
            continue

        for log_file in os.listdir(log_path):
            log_file_path = os.path.join(log_path, log_file)
            # not a file : skip
            if not os.path.isfile(log_file_path):
                continue

            if not log_file.endswith(".log"):
                continue

            result[log_file_path] = _tail(log_file_path, int(number)) if os.path.exists(log_file_path) else []

    return result


@is_unit_operation([('names', 'service')])
def service_regen_conf(operation_logger, names=[], with_diff=False, force=False, dry_run=False,
                       list_pending=False):
    """
    Regenerate the configuration file(s) for a service

    Keyword argument:
        names -- Services name to regenerate configuration of
        with_diff -- Show differences in case of configuration changes
        force -- Override all manual modifications in configuration files
        dry_run -- Show what would have been regenerated
        list_pending -- List pending configuration files and exit

    """
    result = {}

    # Return the list of pending conf
    if list_pending:
        pending_conf = _get_pending_conf(names)

        if not with_diff:
            return pending_conf

        for service, conf_files in pending_conf.items():
            for system_path, pending_path in conf_files.items():

                pending_conf[service][system_path] = {
                    'pending_conf': pending_path,
                    'diff': _get_files_diff(
                        system_path, pending_path, True),
                }

        return pending_conf

    if not dry_run:
        operation_logger.related_to = [('service', x) for x in names]
        if not names:
            operation_logger.name_parameter_override = 'all'
        elif len(names) != 1:
            operation_logger.name_parameter_override = str(len(operation_logger.related_to))+'_services'
        operation_logger.start()

    # Clean pending conf directory
    if os.path.isdir(PENDING_CONF_DIR):
        if not names:
            shutil.rmtree(PENDING_CONF_DIR, ignore_errors=True)
        else:
            for name in names:
                shutil.rmtree(os.path.join(PENDING_CONF_DIR, name),
                              ignore_errors=True)
    else:
        filesystem.mkdir(PENDING_CONF_DIR, 0755, True)

    # Format common hooks arguments
    common_args = [1 if force else 0, 1 if dry_run else 0]

    # Execute hooks for pre-regen
    pre_args = ['pre', ] + common_args

    def _pre_call(name, priority, path, args):
        # create the pending conf directory for the service
        service_pending_path = os.path.join(PENDING_CONF_DIR, name)
        filesystem.mkdir(service_pending_path, 0755, True, uid='root')

        # return the arguments to pass to the script
        return pre_args + [service_pending_path, ]

    pre_result = hook_callback('conf_regen', names, pre_callback=_pre_call)

    # Update the services name
    names = pre_result['succeed'].keys()

    if not names:
        raise MoulinetteError(errno.EIO,
                              m18n.n('service_regenconf_failed',
                                     services=', '.join(pre_result['failed'])))

    # Set the processing method
    _regen = _process_regen_conf if not dry_run else lambda *a, **k: True

    operation_logger.related_to = []

    # Iterate over services and process pending conf
    for service, conf_files in _get_pending_conf(names).items():
        if not dry_run:
            operation_logger.related_to.append(('service', service))

        logger.debug(m18n.n(
            'service_regenconf_pending_applying' if not dry_run else
            'service_regenconf_dry_pending_applying',
            service=service))

        conf_hashes = _get_conf_hashes(service)
        succeed_regen = {}
        failed_regen = {}

        for system_path, pending_path in conf_files.items():
            logger.debug("processing pending conf '%s' to system conf '%s'",
                         pending_path, system_path)
            conf_status = None
            regenerated = False

            # Get the diff between files
            conf_diff = _get_files_diff(
                system_path, pending_path, True) if with_diff else None

            # Check if the conf must be removed
            to_remove = True if os.path.getsize(pending_path) == 0 else False

            # Retrieve and calculate hashes
            system_hash = _calculate_hash(system_path)
            saved_hash = conf_hashes.get(system_path, None)
            new_hash = None if to_remove else _calculate_hash(pending_path)

            # -> system conf does not exists
            if not system_hash:
                if to_remove:
                    logger.debug("> system conf is already removed")
                    os.remove(pending_path)
                    continue
                if not saved_hash or force:
                    if force:
                        logger.debug("> system conf has been manually removed")
                        conf_status = 'force-created'
                    else:
                        logger.debug("> system conf does not exist yet")
                        conf_status = 'created'
                    regenerated = _regen(
                        system_path, pending_path, save=False)
                else:
                    logger.info(m18n.n(
                        'service_conf_file_manually_removed',
                        conf=system_path))
                    conf_status = 'removed'

            # -> system conf is not managed yet
            elif not saved_hash:
                logger.debug("> system conf is not managed yet")
                if system_hash == new_hash:
                    logger.debug("> no changes to system conf has been made")
                    conf_status = 'managed'
                    regenerated = True
                elif not to_remove:
                    # If the conf exist but is not managed yet, and is not to be removed,
                    # we assume that it is safe to regen it, since the file is backuped
                    # anyway (by default in _regen), as long as we warn the user
                    # appropriately.
                    logger.info(m18n.n('service_conf_new_managed_file',
                                       conf=system_path, service=service))
                    regenerated = _regen(system_path, pending_path)
                    conf_status = 'new'
                elif force:
                    regenerated = _regen(system_path)
                    conf_status = 'force-removed'
                else:
                    logger.info(m18n.n('service_conf_file_kept_back',
                                       conf=system_path, service=service))
                    conf_status = 'unmanaged'

            # -> system conf has not been manually modified
            elif system_hash == saved_hash:
                if to_remove:
                    regenerated = _regen(system_path)
                    conf_status = 'removed'
                elif system_hash != new_hash:
                    regenerated = _regen(system_path, pending_path)
                    conf_status = 'updated'
                else:
                    logger.debug("> system conf is already up-to-date")
                    os.remove(pending_path)
                    continue

            else:
                logger.debug("> system conf has been manually modified")
                if system_hash == new_hash:
                    logger.debug("> new conf is as current system conf")
                    conf_status = 'managed'
                    regenerated = True
                elif force:
                    regenerated = _regen(system_path, pending_path)
                    conf_status = 'force-updated'
                else:
                    logger.warning(m18n.n(
                        'service_conf_file_manually_modified',
                        conf=system_path))
                    conf_status = 'modified'

            # Store the result
            conf_result = {'status': conf_status}
            if conf_diff is not None:
                conf_result['diff'] = conf_diff
            if regenerated:
                succeed_regen[system_path] = conf_result
                conf_hashes[system_path] = new_hash
                if os.path.isfile(pending_path):
                    os.remove(pending_path)
            else:
                failed_regen[system_path] = conf_result

        # Check for service conf changes
        if not succeed_regen and not failed_regen:
            logger.debug(m18n.n('service_conf_up_to_date', service=service))
            continue
        elif not failed_regen:
            logger.success(m18n.n(
                'service_conf_updated' if not dry_run else
                'service_conf_would_be_updated',
                service=service))

        if succeed_regen and not dry_run:
            _update_conf_hashes(service, conf_hashes)

        # Append the service results
        result[service] = {
            'applied': succeed_regen,
            'pending': failed_regen
        }

    # Return in case of dry run
    if dry_run:
        return result

    # Execute hooks for post-regen
    post_args = ['post', ] + common_args

    def _pre_call(name, priority, path, args):
        # append coma-separated applied changes for the service
        if name in result and result[name]['applied']:
            regen_conf_files = ','.join(result[name]['applied'].keys())
        else:
            regen_conf_files = ''
        return post_args + [regen_conf_files, ]

    hook_callback('conf_regen', names, pre_callback=_pre_call)

    operation_logger.success()

    return result


def _run_service_command(action, service):
    """
    Run services management command (start, stop, enable, disable, restart, reload)

    Keyword argument:
        action -- Action to perform
        service -- Service name

    """
    services = _get_services()
    if service not in services.keys():
        raise MoulinetteError(errno.EINVAL, m18n.n('service_unknown', service=service))

    possible_actions = ['start', 'stop', 'restart', 'reload', 'enable', 'disable']
    if action not in possible_actions:
        raise ValueError("Unknown action '%s', available actions are: %s" % (action, ", ".join(possible_actions)))

    cmd = 'systemctl %s %s' % (action, service)

    need_lock = services[service].get('need_lock', False) \
                and action in ['start', 'stop', 'restart', 'reload']

    try:
        # Launch the command
        logger.debug("Running '%s'" % cmd)
        p = subprocess.Popen(cmd.split(), stderr=subprocess.STDOUT)
        # If this command needs a lock (because the service uses yunohost
        # commands inside), find the PID and add a lock for it
        if need_lock:
            PID = _give_lock(action, service, p)
        # Wait for the command to complete
        p.communicate()

    except subprocess.CalledProcessError as e:
        # TODO: Log output?
        logger.warning(m18n.n('service_cmd_exec_failed', command=' '.join(e.cmd)))
        return False

    finally:
        # Remove the lock if one was given
        if need_lock and PID != 0:
            _remove_lock(PID)

    return True


def _give_lock(action, service, p):

    # Depending of the action, systemctl calls the PID differently :/
    if action == "start" or action == "restart":
        systemctl_PID_name = "MainPID"
    else:
        systemctl_PID_name = "ControlPID"

    cmd_get_son_PID ="systemctl show %s -p %s" % (service, systemctl_PID_name)
    son_PID = 0
    # As long as we did not found the PID and that the command is still running
    while son_PID == 0 and p.poll() == None:
        # Call systemctl to get the PID
        # Output of the command is e.g. ControlPID=1234
        son_PID = subprocess.check_output(cmd_get_son_PID.split()) \
                            .strip().split("=")[1]
        son_PID = int(son_PID)
        time.sleep(1)

    # If we found a PID
    if son_PID != 0:
        # Append the PID to the lock file
        logger.debug("Giving a lock to PID %s for service %s !"
                     % (str(son_PID), service))
        filesystem.append_to_file(MOULINETTE_LOCK, "\n%s" % str(son_PID))

    return son_PID

def _remove_lock(PID_to_remove):
    # FIXME ironically not concurrency safe because it's not atomic...

    PIDs = filesystem.read_file(MOULINETTE_LOCK).split("\n")
    PIDs_to_keep = [ PID for PID in PIDs if int(PID) != PID_to_remove ]
    filesystem.write_to_file(MOULINETTE_LOCK, '\n'.join(PIDs_to_keep))


def _get_services():
    """
    Get a dict of managed services with their parameters

    """
    try:
        with open('/etc/yunohost/services.yml', 'r') as f:
            services = yaml.load(f)
    except:
        return {}
    else:
        # some services are marked as None to remove them from YunoHost
        # filter this
        for key, value in services.items():
            if value is None:
                del services[key]

        return services


def _save_services(services):
    """
    Save managed services to files

    Keyword argument:
        services -- A dict of managed services with their parameters

    """
    try:
        with open('/etc/yunohost/services.yml', 'w') as f:
            yaml.safe_dump(services, f, default_flow_style=False)
    except Exception as e:
        logger.warning('Error while saving services, exception: %s', e, exc_info=1)
        raise


def _tail(file, n):
    """
    Reads a n lines from f with an offset of offset lines.  The return
    value is a tuple in the form ``(lines, has_more)`` where `has_more` is
    an indicator that is `True` if there are more lines in the file.

    This function works even with splitted logs (gz compression, log rotate...)
    """
    avg_line_length = 74
    to_read = n

    try:
        if file.endswith(".gz"):
            import gzip
            f = gzip.open(file)
            lines = f.read().splitlines()
        else:
            f = open(file)
            pos = 1
            lines = []
            while len(lines) < to_read and pos > 0:
                try:
                    f.seek(-(avg_line_length * to_read), 2)
                except IOError:
                    # woops.  apparently file is smaller than what we want
                    # to step back, go to the beginning instead
                    f.seek(0)

                pos = f.tell()
                lines = f.read().splitlines()

                if len(lines) >= to_read:
                    return lines[-to_read:]

                avg_line_length *= 1.3
        f.close()

    except IOError as e:
        logger.warning("Error while tailing file '%s': %s", file, e, exc_info=1)
        return []

    if len(lines) < to_read:
        previous_log_file = _find_previous_log_file(file)
        if previous_log_file is not None:
            lines = _tail(previous_log_file, to_read - len(lines)) + lines

    return lines


def _find_previous_log_file(file):
    """
    Find the previous log file
    """
    import re

    splitext = os.path.splitext(file)
    if splitext[1] == '.gz':
        file = splitext[0]
    splitext = os.path.splitext(file)
    ext = splitext[1]
    i = re.findall(r'\.(\d+)', ext)
    i = int(i[0]) + 1 if len(i) > 0 else 1

    previous_file = file if i == 1 else splitext[0]
    previous_file = previous_file + '.%d' % (i)
    if os.path.exists(previous_file):
        return previous_file

    previous_file = previous_file + ".gz"
    if os.path.exists(previous_file):
        return previous_file

    return None

def _get_files_diff(orig_file, new_file, as_string=False, skip_header=True):
    """Compare two files and return the differences

    Read and compare two files. The differences are returned either as a delta
    in unified diff format or a formatted string if as_string is True. The
    header can also be removed if skip_header is True.

    """

    if os.path.exists(orig_file):
        with open(orig_file, 'r') as orig_file:
            orig_file = orig_file.readlines()
    else:
        orig_file = []

    if os.path.exists(new_file):
        with open(new_file, 'r') as new_file:
            new_file = new_file.readlines()
    else:
        new_file = []

    # Compare files and format output
    diff = unified_diff(orig_file, new_file)

    if skip_header:
        try:
            next(diff)
            next(diff)
        except:
            pass

    if as_string:
        return ''.join(diff).rstrip()

    return diff


def _calculate_hash(path):
    """Calculate the MD5 hash of a file"""

    if not os.path.exists(path):
        return None

    hasher = hashlib.md5()

    try:
        with open(path, 'rb') as f:
            hasher.update(f.read())
        return hasher.hexdigest()

    except IOError as e:
        logger.warning("Error while calculating file '%s' hash: %s", path, e, exc_info=1)
        return None


def _get_pending_conf(services=[]):
    """Get pending configuration for service(s)

    Iterate over the pending configuration directory for given service(s) - or
    all if empty - and look for files inside. Each file is considered as a
    pending configuration file and therefore must be in the same directory
    tree than the system file that it replaces.
    The result is returned as a dict of services with pending configuration as
    key and a dict of `system_conf_path` => `pending_conf_path` as value.

    """
    result = {}

    if not os.path.isdir(PENDING_CONF_DIR):
        return result

    if not services:
        services = os.listdir(PENDING_CONF_DIR)

    for name in services:
        service_pending_path = os.path.join(PENDING_CONF_DIR, name)

        if not os.path.isdir(service_pending_path):
            continue

        path_index = len(service_pending_path)
        service_conf = {}

        for root, dirs, files in os.walk(service_pending_path):
            for filename in files:
                pending_path = os.path.join(root, filename)
                service_conf[pending_path[path_index:]] = pending_path

        if service_conf:
            result[name] = service_conf
        else:
            # remove empty directory
            shutil.rmtree(service_pending_path, ignore_errors=True)

    return result


def _get_conf_hashes(service):
    """Get the registered conf hashes for a service"""

    services = _get_services()

    if service not in services:
        logger.debug("Service %s is not in services.yml yet.", service)
        return {}

    elif services[service] is None or 'conffiles' not in services[service]:
        logger.debug("No configuration files for service %s.", service)
        return {}

    else:
        return services[service]['conffiles']


def _update_conf_hashes(service, hashes):
    """Update the registered conf hashes for a service"""
    logger.debug("updating conf hashes for '%s' with: %s",
                 service, hashes)
    services = _get_services()
    service_conf = services.get(service, {})

    # Handle the case where services[service] is set to null in the yaml
    if service_conf is None:
        service_conf = {}

    service_conf['conffiles'] = hashes
    services[service] = service_conf
    _save_services(services)


def _process_regen_conf(system_conf, new_conf=None, save=True):
    """Regenerate a given system configuration file

    Replace a given system configuration file by a new one or delete it if
    new_conf is None. A backup of the file - keeping its directory tree - will
    be done in the backup conf directory before any operation if save is True.

    """
    if save:
        backup_path = os.path.join(BACKUP_CONF_DIR, '{0}-{1}'.format(
            system_conf.lstrip('/'), time.strftime("%Y%m%d.%H%M%S")))
        backup_dir = os.path.dirname(backup_path)

        if not os.path.isdir(backup_dir):
            filesystem.mkdir(backup_dir, 0755, True)

        shutil.copy2(system_conf, backup_path)
        logger.debug(m18n.n('service_conf_file_backed_up',
                           conf=system_conf, backup=backup_path))

    try:
        if not new_conf:
            os.remove(system_conf)
            logger.debug(m18n.n('service_conf_file_removed',
                               conf=system_conf))
        else:
            system_dir = os.path.dirname(system_conf)

            if not os.path.isdir(system_dir):
                filesystem.mkdir(system_dir, 0755, True)

            shutil.copyfile(new_conf, system_conf)
            logger.debug(m18n.n('service_conf_file_updated',
                                conf=system_conf))
    except Exception as e:
        logger.warning("Exception while trying to regenerate conf '%s': %s", system_conf, e, exc_info=1)
        if not new_conf and os.path.exists(system_conf):
            logger.warning(m18n.n('service_conf_file_remove_failed',
                                  conf=system_conf),
                           exc_info=1)
            return False

        elif new_conf:
            try:
                # From documentation:
                # Raise an exception if an os.stat() call on either pathname fails.
                # (os.stats returns a series of information from a file like type, size...)
                copy_succeed = os.path.samefile(system_conf, new_conf)
            except:
                copy_succeed = False
            finally:
                if not copy_succeed:
                    logger.warning(m18n.n('service_conf_file_copy_failed',
                                          conf=system_conf, new=new_conf),
                                   exc_info=1)
                    return False

    return True


def manually_modified_files():

    # We do this to have --quiet, i.e. don't throw a whole bunch of logs
    # just to fetch this...
    # Might be able to optimize this by looking at what service_regenconf does
    # and only do the part that checks file hashes...
    cmd = "yunohost service regen-conf --dry-run --output-as json --quiet"
    j = json.loads(subprocess.check_output(cmd.split()))

    # j is something like :
    # {"postfix": {"applied": {}, "pending": {"/etc/postfix/main.cf": {"status": "modified"}}}

    output = []
    for app, actions in j.items():
        for action, files in actions.items():
            for filename, infos in files.items():
                if infos["status"] == "modified":
                    output.append(filename)

    return output


def _get_journalctl_logs(service):
    try:
        return subprocess.check_output("journalctl -xn -u %s" % service, shell=True)
    except:
        import traceback
        return "error while get services logs from journalctl:\n%s" % traceback.format_exc()


def manually_modified_files_compared_to_debian_default():

    # from https://serverfault.com/a/90401
    r = subprocess.check_output("dpkg-query -W -f='${Conffiles}\n' '*' \
                                | awk 'OFS=\"  \"{print $2,$1}' \
                                | md5sum -c 2>/dev/null \
                                | awk -F': ' '$2 !~ /OK/{print $1}'", shell=True)
    return r.strip().split("\n")<|MERGE_RESOLUTION|>--- conflicted
+++ resolved
@@ -50,11 +50,7 @@
 logger = log.getActionLogger('yunohost.service')
 
 
-<<<<<<< HEAD
-def service_add(name, status=None, log=None, runlevel=None, need_lock=False):
-=======
-def service_add(name, status=None, log=None, runlevel=None, description=None):
->>>>>>> c3d8da7f
+def service_add(name, status=None, log=None, runlevel=None, need_lock=False, description=None):
     """
     Add a custom service
 
@@ -63,12 +59,8 @@
         status -- Custom status command
         log -- Absolute path to log file to display
         runlevel -- Runlevel priority of the service
-<<<<<<< HEAD
         need_lock -- Use this option to prevent deadlocks if the service does invoke yunohost commands.
-=======
         description -- description of the service
-
->>>>>>> c3d8da7f
     """
     services = _get_services()
 
@@ -83,14 +75,11 @@
     if runlevel is not None:
         services[name]['runlevel'] = runlevel
 
-<<<<<<< HEAD
-
     if need_lock:
         services[name]['need_lock'] = True
-=======
+
     if description is not None:
         services[name]['description'] = description
->>>>>>> c3d8da7f
 
     try:
         _save_services(services)
