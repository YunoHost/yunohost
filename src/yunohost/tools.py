# -*- coding: utf-8 -*-

""" License

    Copyright (C) 2013 YunoHost

    This program is free software; you can redistribute it and/or modify
    it under the terms of the GNU Affero General Public License as published
    by the Free Software Foundation, either version 3 of the License, or
    (at your option) any later version.

    This program is distributed in the hope that it will be useful,
    but WITHOUT ANY WARRANTY; without even the implied warranty of
    MERCHANTABILITY or FITNESS FOR A PARTICULAR PURPOSE.  See the
    GNU Affero General Public License for more details.

    You should have received a copy of the GNU Affero General Public License
    along with this program; if not, see http://www.gnu.org/licenses

"""

""" yunohost_tools.py

    Specific tools
"""
import re
import os
import yaml
import subprocess
import pwd
from importlib import import_module

from moulinette import msignals, m18n
from moulinette.utils.log import getActionLogger
from moulinette.utils.process import check_output, call_async_output
from moulinette.utils.filesystem import write_to_json, read_yaml, write_to_yaml

from yunohost.app import (
    _update_apps_catalog,
    app_info,
    app_upgrade,
    _initialize_apps_catalog_system,
)
from yunohost.domain import domain_add
from yunohost.dyndns import _dyndns_available, _dyndns_provides
from yunohost.firewall import firewall_upnp
from yunohost.service import service_start, service_enable
from yunohost.regenconf import regen_conf
from yunohost.utils.packages import (
    _dump_sources_list,
    _list_upgradable_apt_packages,
    ynh_packages_version,
)
from yunohost.utils.error import YunohostError
from yunohost.log import is_unit_operation, OperationLogger

# FIXME this is a duplicate from apps.py
APPS_SETTING_PATH = "/etc/yunohost/apps/"
MIGRATIONS_STATE_PATH = "/etc/yunohost/migrations.yaml"

logger = getActionLogger("yunohost.tools")


def tools_versions():
    return ynh_packages_version()


def tools_ldapinit():
    """
    YunoHost LDAP initialization


    """

    with open("/usr/share/yunohost/yunohost-config/moulinette/ldap_scheme.yml") as f:
        ldap_map = yaml.load(f)

    from yunohost.utils.ldap import _get_ldap_interface

    ldap = _get_ldap_interface()

    for rdn, attr_dict in ldap_map["parents"].items():
        try:
            ldap.add(rdn, attr_dict)
        except Exception as e:
            logger.warn(
                "Error when trying to inject '%s' -> '%s' into ldap: %s"
                % (rdn, attr_dict, e)
            )

    for rdn, attr_dict in ldap_map["children"].items():
        try:
            ldap.add(rdn, attr_dict)
        except Exception as e:
            logger.warn(
                "Error when trying to inject '%s' -> '%s' into ldap: %s"
                % (rdn, attr_dict, e)
            )

    for rdn, attr_dict in ldap_map["depends_children"].items():
        try:
            ldap.add(rdn, attr_dict)
        except Exception as e:
            logger.warn(
                "Error when trying to inject '%s' -> '%s' into ldap: %s"
                % (rdn, attr_dict, e)
            )

    admin_dict = {
        "cn": ["admin"],
        "uid": ["admin"],
        "description": ["LDAP Administrator"],
        "gidNumber": ["1007"],
        "uidNumber": ["1007"],
        "homeDirectory": ["/home/admin"],
        "loginShell": ["/bin/bash"],
        "objectClass": ["organizationalRole", "posixAccount", "simpleSecurityObject"],
        "userPassword": ["yunohost"],
    }

    ldap.update("cn=admin", admin_dict)

    # Force nscd to refresh cache to take admin creation into account
    subprocess.call(["nscd", "-i", "passwd"])

    # Check admin actually exists now
    try:
        pwd.getpwnam("admin")
    except KeyError:
        logger.error(m18n.n("ldap_init_failed_to_create_admin"))
        raise YunohostError("installation_failed")

    try:
        # Attempt to create user home folder
        subprocess.check_call(["mkhomedir_helper", "admin"])
    except subprocess.CalledProcessError:
        if not os.path.isdir("/home/{0}".format("admin")):
            logger.warning(m18n.n("user_home_creation_failed"), exc_info=1)

    logger.success(m18n.n("ldap_initialized"))


def tools_adminpw(new_password, check_strength=True):
    """
    Change admin password

    Keyword argument:
        new_password

    """
    from yunohost.user import _hash_user_password
    from yunohost.utils.password import assert_password_is_strong_enough
    import spwd

    if check_strength:
        assert_password_is_strong_enough("admin", new_password)

    # UNIX seems to not like password longer than 127 chars ...
    # e.g. SSH login gets broken (or even 'su admin' when entering the password)
    if len(new_password) >= 127:
        raise YunohostError("admin_password_too_long")

    new_hash = _hash_user_password(new_password)

    from yunohost.utils.ldap import _get_ldap_interface

    ldap = _get_ldap_interface()

    try:
        ldap.update(
            "cn=admin",
            {
                "userPassword": [new_hash],
            },
        )
    except:
        logger.exception("unable to change admin password")
        raise YunohostError("admin_password_change_failed")
    else:
        # Write as root password
        try:
            hash_root = spwd.getspnam("root").sp_pwd

            with open("/etc/shadow", "r") as before_file:
                before = before_file.read()

            with open("/etc/shadow", "w") as after_file:
                after_file.write(
                    before.replace(
                        "root:" + hash_root, "root:" + new_hash.replace("{CRYPT}", "")
                    )
                )
        # An IOError may be thrown if for some reason we can't read/write /etc/passwd
        # A KeyError could also be thrown if 'root' is not in /etc/passwd in the first place (for example because no password defined ?)
        # (c.f. the line about getspnam)
        except (IOError, KeyError):
            logger.warning(m18n.n("root_password_desynchronized"))
            return

        logger.info(m18n.n("root_password_replaced_by_admin_password"))
        logger.success(m18n.n("admin_password_changed"))


def tools_maindomain(new_main_domain=None):
    from yunohost.domain import domain_main_domain

    logger.warning(
        m18n.g(
            "deprecated_command_alias",
            prog="yunohost",
            old="tools maindomain",
            new="domain main-domain",
        )
    )
    return domain_main_domain(new_main_domain=new_main_domain)


def _set_hostname(hostname, pretty_hostname=None):
    """
    Change the machine hostname using hostnamectl
    """

    if not pretty_hostname:
        pretty_hostname = "(YunoHost/%s)" % hostname

    # First clear nsswitch cache for hosts to make sure hostname is resolved...
    subprocess.call(["nscd", "-i", "hosts"])

    # Then call hostnamectl
    commands = [
        "hostnamectl --static    set-hostname".split() + [hostname],
        "hostnamectl --transient set-hostname".split() + [hostname],
        "hostnamectl --pretty    set-hostname".split() + [pretty_hostname],
    ]

    for command in commands:
        p = subprocess.Popen(command, stdout=subprocess.PIPE, stderr=subprocess.STDOUT)

        out, _ = p.communicate()

        if p.returncode != 0:
            logger.warning(command)
            logger.warning(out)
            logger.error(m18n.n("domain_hostname_failed"))
        else:
            logger.debug(out)


def _detect_virt():
    """
    Returns the output of systemd-detect-virt (so e.g. 'none' or 'lxc' or ...)
    You can check the man of the command to have a list of possible outputs...
    """

    p = subprocess.Popen(
        "systemd-detect-virt".split(), stdout=subprocess.PIPE, stderr=subprocess.STDOUT
    )

    out, _ = p.communicate()
    return out.split()[0]


@is_unit_operation()
def tools_postinstall(
    operation_logger, domain, password, ignore_dyndns=False, force_password=False
):
    """
    YunoHost post-install

    Keyword argument:
        domain -- YunoHost main domain
        ignore_dyndns -- Do not subscribe domain to a DynDNS service (only
        needed for nohost.me, noho.st domains)
        password -- YunoHost admin password

    """
    from yunohost.utils.password import assert_password_is_strong_enough
    from yunohost.domain import domain_main_domain

    dyndns_provider = "dyndns.yunohost.org"

    # Do some checks at first
    if os.path.isfile("/etc/yunohost/installed"):
        raise YunohostError("yunohost_already_installed")

    # Check password
    if not force_password:
        assert_password_is_strong_enough("admin", password)

    if not ignore_dyndns:
        # Check if yunohost dyndns can handle the given domain
        # (i.e. is it a .nohost.me ? a .noho.st ?)
        try:
            is_nohostme_or_nohost = _dyndns_provides(dyndns_provider, domain)
        # If an exception is thrown, most likely we don't have internet
        # connectivity or something. Assume that this domain isn't manageable
        # and inform the user that we could not contact the dyndns host server.
        except:
            logger.warning(
                m18n.n("dyndns_provider_unreachable", provider=dyndns_provider)
            )
            is_nohostme_or_nohost = False

        # If this is a nohost.me/noho.st, actually check for availability
        if is_nohostme_or_nohost:
            # (Except if the user explicitly said he/she doesn't care about dyndns)
            if ignore_dyndns:
                dyndns = False
            # Check if the domain is available...
            elif _dyndns_available(dyndns_provider, domain):
                dyndns = True
            # If not, abort the postinstall
            else:
                raise YunohostError("dyndns_unavailable", domain=domain)
        else:
            dyndns = False
    else:
        dyndns = False

    if os.system("iptables -V >/dev/null 2>/dev/null") != 0:
        raise YunohostError(
            "iptables/nftables does not seems to be working on your setup. You may be in a container or your kernel does have the proper modules loaded. Sometimes, rebooting the machine may solve the issue.",
            raw_msg=True,
        )

    operation_logger.start()
    logger.info(m18n.n("yunohost_installing"))

    regen_conf(["nslcd", "nsswitch"], force=True)

    # Initialize LDAP for YunoHost
    # TODO: Improve this part by integrate ldapinit into conf_regen hook
    tools_ldapinit()

    # Create required folders
    folders_to_create = [
        "/etc/yunohost/apps",
        "/etc/yunohost/certs",
        "/var/cache/yunohost/repo",
        "/home/yunohost.backup",
        "/home/yunohost.app",
    ]

    for folder in [x for x in folders_to_create if not os.path.exists(x)]:
        os.makedirs(folder)

    # Change folders permissions
    os.system("chmod 755 /home/yunohost.app")

    # Init ssowat's conf.json.persistent
    if not os.path.exists("/etc/ssowat/conf.json.persistent"):
        write_to_json("/etc/ssowat/conf.json.persistent", {})

    os.system("chmod 644 /etc/ssowat/conf.json.persistent")

    # Create SSL CA
    regen_conf(["ssl"], force=True)
    ssl_dir = "/usr/share/yunohost/yunohost-config/ssl/yunoCA"
    # (Update the serial so that it's specific to this very instance)
    os.system("openssl rand -hex 19 > %s/serial" % ssl_dir)
    commands = [
        "rm %s/index.txt" % ssl_dir,
        "touch %s/index.txt" % ssl_dir,
        "cp %s/openssl.cnf %s/openssl.ca.cnf" % (ssl_dir, ssl_dir),
        "sed -i s/yunohost.org/%s/g %s/openssl.ca.cnf " % (domain, ssl_dir),
        "openssl req -x509 -new -config %s/openssl.ca.cnf -days 3650 -out %s/ca/cacert.pem -keyout %s/ca/cakey.pem -nodes -batch -subj /CN=%s/O=%s"
        % (ssl_dir, ssl_dir, ssl_dir, domain, os.path.splitext(domain)[0]),
        "cp %s/ca/cacert.pem /etc/ssl/certs/ca-yunohost_crt.pem" % ssl_dir,
        "update-ca-certificates",
    ]

    for command in commands:
        p = subprocess.Popen(
            command.split(), stdout=subprocess.PIPE, stderr=subprocess.STDOUT
        )

        out, _ = p.communicate()

        if p.returncode != 0:
            logger.warning(out)
            raise YunohostError("yunohost_ca_creation_failed")
        else:
            logger.debug(out)

    logger.success(m18n.n("yunohost_ca_creation_success"))

    # New domain config
    regen_conf(["nsswitch"], force=True)
    domain_add(domain, dyndns)
    domain_main_domain(domain)

    # Change LDAP admin password
    tools_adminpw(password, check_strength=not force_password)

    # Enable UPnP silently and reload firewall
    firewall_upnp("enable", no_refresh=True)

    # Initialize the apps catalog system
    _initialize_apps_catalog_system()

    # Try to update the apps catalog ...
    # we don't fail miserably if this fails,
    # because that could be for example an offline installation...
    try:
        _update_apps_catalog()
    except Exception as e:
        logger.warning(str(e))

    # Create the archive directory (makes it easier for people to upload backup
    # archives, otherwise it's only created after running `yunohost backup
    # create` once.
    from yunohost.backup import _create_archive_dir

    _create_archive_dir()

    # Init migrations (skip them, no need to run them on a fresh system)
    _skip_all_migrations()

    os.system("touch /etc/yunohost/installed")

    # Enable and start YunoHost firewall at boot time
    service_enable("yunohost-firewall")
    service_start("yunohost-firewall")

    regen_conf(names=["ssh"], force=True)

    # Restore original ssh conf, as chosen by the
    # admin during the initial install
    #
    # c.f. the install script and in particular
    # https://github.com/YunoHost/install_script/pull/50
    # The user can now choose during the install to keep
    # the initial, existing sshd configuration
    # instead of YunoHost's recommended conf
    #
    original_sshd_conf = "/etc/ssh/sshd_config.before_yunohost"
    if os.path.exists(original_sshd_conf):
        os.rename(original_sshd_conf, "/etc/ssh/sshd_config")

    regen_conf(force=True)

    logger.success(m18n.n("yunohost_configured"))

    logger.warning(m18n.n("yunohost_postinstall_end_tip"))


def tools_regen_conf(
    names=[], with_diff=False, force=False, dry_run=False, list_pending=False
):
    return regen_conf(names, with_diff, force, dry_run, list_pending)


def tools_update(apps=False, system=False):
    """
    Update apps & system package cache

    Keyword arguments:
        system -- Fetch available system packages upgrades (equivalent to apt update)
        apps -- Fetch the application list to check which apps can be upgraded
    """

    # If neither --apps nor --system specified, do both
    if not apps and not system:
        apps = True
        system = True

    upgradable_system_packages = []
    if system:

        # Update APT cache
        # LC_ALL=C is here to make sure the results are in english
        command = "LC_ALL=C apt-get update -o Acquire::Retries=3"

        # Filter boring message about "apt not having a stable CLI interface"
        # Also keep track of wether or not we encountered a warning...
        warnings = []

        def is_legit_warning(m):
            legit_warning = (
                m.rstrip()
                and "apt does not have a stable CLI interface" not in m.rstrip()
            )
            if legit_warning:
                warnings.append(m)
            return legit_warning

        callbacks = (
            # stdout goes to debug
            lambda l: logger.debug(l.rstrip()),
            # stderr goes to warning except for the boring apt messages
            lambda l: logger.warning(l.rstrip())
            if is_legit_warning(l)
            else logger.debug(l.rstrip()),
        )

        logger.info(m18n.n("updating_apt_cache"))

        returncode = call_async_output(command, callbacks, shell=True)

        if returncode != 0:
            raise YunohostError(
                "update_apt_cache_failed", sourceslist="\n".join(_dump_sources_list())
            )
        elif warnings:
            logger.error(
                m18n.n(
                    "update_apt_cache_warning",
                    sourceslist="\n".join(_dump_sources_list()),
                )
            )

        upgradable_system_packages = list(_list_upgradable_apt_packages())
        logger.debug(m18n.n("done"))

    upgradable_apps = []
    if apps:
        try:
            _update_apps_catalog()
        except YunohostError as e:
            logger.error(str(e))

        upgradable_apps = list(_list_upgradable_apps())

    if len(upgradable_apps) == 0 and len(upgradable_system_packages) == 0:
        logger.info(m18n.n("already_up_to_date"))

    return {"system": upgradable_system_packages, "apps": upgradable_apps}


def _list_upgradable_apps():

    app_list_installed = os.listdir(APPS_SETTING_PATH)
    for app_id in app_list_installed:

        app_dict = app_info(app_id, full=True)

        if app_dict["upgradable"] == "yes":

            # FIXME : would make more sense for these infos to be computed
            # directly in app_info and used to check the upgradability of
            # the app...
            current_version = app_dict.get("manifest", {}).get("version", "?")
            current_commit = app_dict.get("settings", {}).get("current_revision", "?")[
                :7
            ]
            new_version = (
                app_dict.get("from_catalog", {}).get("manifest", {}).get("version", "?")
            )
            new_commit = (
                app_dict.get("from_catalog", {}).get("git", {}).get("revision", "?")[:7]
            )

            if current_version == new_version:
                current_version += " (" + current_commit + ")"
                new_version += " (" + new_commit + ")"

            yield {
                "id": app_id,
                "label": app_dict["label"],
                "current_version": current_version,
                "new_version": new_version,
            }


@is_unit_operation()
def tools_upgrade(
    operation_logger, apps=None, system=False, allow_yunohost_upgrade=True
):
    """
    Update apps & package cache, then display changelog

    Keyword arguments:
       apps -- List of apps to upgrade (or [] to update all apps)
       system -- True to upgrade system
    """
    from yunohost.utils import packages

    if packages.dpkg_is_broken():
        raise YunohostError("dpkg_is_broken")

    # Check for obvious conflict with other dpkg/apt commands already running in parallel
    if not packages.dpkg_lock_available():
        raise YunohostError("dpkg_lock_not_available")

    if system is not False and apps is not None:
        raise YunohostError("tools_upgrade_cant_both")

    if system is False and apps is None:
        raise YunohostError("tools_upgrade_at_least_one")

    #
    # Apps
    # This is basically just an alias to yunohost app upgrade ...
    #

    if apps is not None:

        # Make sure there's actually something to upgrade

        upgradable_apps = [app["id"] for app in _list_upgradable_apps()]

        if not upgradable_apps or (
            len(apps) and all(app not in upgradable_apps for app in apps)
        ):
            logger.info(m18n.n("apps_already_up_to_date"))
            return

        # Actually start the upgrades

        try:
            app_upgrade(app=apps)
        except Exception as e:
            logger.warning("unable to upgrade apps: %s" % str(e))
            logger.error(m18n.n("app_upgrade_some_app_failed"))

        return

    #
    # System
    #

    if system is True:

        # Check that there's indeed some packages to upgrade
        upgradables = list(_list_upgradable_apt_packages())
        if not upgradables:
            logger.info(m18n.n("already_up_to_date"))

        logger.info(m18n.n("upgrading_packages"))
        operation_logger.start()

        # Critical packages are packages that we can't just upgrade
        # randomly from yunohost itself... upgrading them is likely to
        critical_packages = ["moulinette", "yunohost", "yunohost-admin", "ssowat"]

        critical_packages_upgradable = [
            p["name"] for p in upgradables if p["name"] in critical_packages
        ]
        noncritical_packages_upgradable = [
            p["name"] for p in upgradables if p["name"] not in critical_packages
        ]

        # Prepare dist-upgrade command
        dist_upgrade = "DEBIAN_FRONTEND=noninteractive"
        dist_upgrade += " APT_LISTCHANGES_FRONTEND=none"
        dist_upgrade += " apt-get"
        dist_upgrade += (
            " --fix-broken --show-upgraded --assume-yes --quiet -o=Dpkg::Use-Pty=0"
        )
        for conf_flag in ["old", "miss", "def"]:
            dist_upgrade += ' -o Dpkg::Options::="--force-conf{}"'.format(conf_flag)
        dist_upgrade += " dist-upgrade"

        #
        # "Regular" packages upgrade
        #
        if noncritical_packages_upgradable:

            logger.info(m18n.n("tools_upgrade_regular_packages"))

            # Mark all critical packages as held
            for package in critical_packages:
                check_output("apt-mark hold %s" % package)

            # Doublecheck with apt-mark showhold that packages are indeed held ...
            held_packages = check_output("apt-mark showhold").split("\n")
            if any(p not in held_packages for p in critical_packages):
                logger.warning(m18n.n("tools_upgrade_cant_hold_critical_packages"))
                operation_logger.error(m18n.n("packages_upgrade_failed"))
                raise YunohostError(m18n.n("packages_upgrade_failed"))

            logger.debug("Running apt command :\n{}".format(dist_upgrade))

            def is_relevant(l):
                irrelevants = [
                    "service sudo-ldap already provided",
                    "Reading database ...",
                ]
                return all(i not in l.rstrip() for i in irrelevants)

            callbacks = (
                lambda l: logger.info("+ " + l.rstrip() + "\r")
                if is_relevant(l)
                else logger.debug(l.rstrip() + "\r"),
                lambda l: logger.warning(l.rstrip())
                if is_relevant(l)
                else logger.debug(l.rstrip()),
            )
            returncode = call_async_output(dist_upgrade, callbacks, shell=True)
            if returncode != 0:
                upgradables = list(_list_upgradable_apt_packages())
                noncritical_packages_upgradable = [
                    p["name"] for p in upgradables if p["name"] not in critical_packages
                ]
                logger.warning(
                    m18n.n(
                        "tools_upgrade_regular_packages_failed",
                        packages_list=", ".join(noncritical_packages_upgradable),
                    )
                )
                operation_logger.error(m18n.n("packages_upgrade_failed"))
                raise YunohostError(m18n.n("packages_upgrade_failed"))

        #
        # Critical packages upgrade
        #
        if critical_packages_upgradable and allow_yunohost_upgrade:

            logger.info(m18n.n("tools_upgrade_special_packages"))

            # Mark all critical packages as unheld
            for package in critical_packages:
                check_output("apt-mark unhold %s" % package)

            # Doublecheck with apt-mark showhold that packages are indeed unheld ...
            held_packages = check_output("apt-mark showhold").split("\n")
            if any(p in held_packages for p in critical_packages):
                logger.warning(m18n.n("tools_upgrade_cant_unhold_critical_packages"))
                operation_logger.error(m18n.n("packages_upgrade_failed"))
                raise YunohostError(m18n.n("packages_upgrade_failed"))

            #
            # Here we use a dirty hack to run a command after the current
            # "yunohost tools upgrade", because the upgrade of yunohost
            # will also trigger other yunohost commands (e.g. "yunohost tools migrations run")
            # (also the upgrade of the package, if executed from the webadmin, is
            # likely to kill/restart the api which is in turn likely to kill this
            # command before it ends...)
            #
            logfile = operation_logger.log_path
            dist_upgrade = dist_upgrade + " 2>&1 | tee -a {}".format(logfile)

            MOULINETTE_LOCK = "/var/run/moulinette_yunohost.lock"
            wait_until_end_of_yunohost_command = (
                "(while [ -f {} ]; do sleep 2; done)".format(MOULINETTE_LOCK)
            )
            mark_success = (
                "(echo 'Done!' | tee -a {} && echo 'success: true' >> {})".format(
                    logfile, operation_logger.md_path
                )
            )
            mark_failure = (
                "(echo 'Failed :(' | tee -a {} && echo 'success: false' >> {})".format(
                    logfile, operation_logger.md_path
                )
            )
            update_log_metadata = "sed -i \"s/ended_at: .*$/ended_at: $(date -u +'%Y-%m-%d %H:%M:%S.%N')/\" {}"
            update_log_metadata = update_log_metadata.format(operation_logger.md_path)

            # Dirty hack such that the operation_logger does not add ended_at
            # and success keys in the log metadata.  (c.f. the code of the
            # is_unit_operation + operation_logger.close()) We take care of
            # this ourselves (c.f. the mark_success and updated_log_metadata in
            # the huge command launched by os.system)
            operation_logger.ended_at = "notyet"

            upgrade_completed = "\n" + m18n.n(
                "tools_upgrade_special_packages_completed"
            )
            command = "({wait} && {dist_upgrade}) && {mark_success} || {mark_failure}; {update_metadata}; echo '{done}'".format(
                wait=wait_until_end_of_yunohost_command,
                dist_upgrade=dist_upgrade,
                mark_success=mark_success,
                mark_failure=mark_failure,
                update_metadata=update_log_metadata,
                done=upgrade_completed,
            )

            logger.warning(m18n.n("tools_upgrade_special_packages_explanation"))
            logger.debug("Running command :\n{}".format(command))
            open("/tmp/yunohost-selfupgrade", "w").write(
                "rm /tmp/yunohost-selfupgrade; " + command
            )
            # Using systemd-run --scope is like nohup/disown and &, but more robust somehow
            # (despite using nohup/disown and &, the self-upgrade process was still getting killed...)
            # ref: https://unix.stackexchange.com/questions/420594/why-process-killed-with-nohup
            # (though I still don't understand it 100%...)
            os.system("systemd-run --scope bash /tmp/yunohost-selfupgrade &")
            return

        else:
            logger.success(m18n.n("system_upgraded"))
            operation_logger.success()


@is_unit_operation()
def tools_shutdown(operation_logger, force=False):
    shutdown = force
    if not shutdown:
        try:
            # Ask confirmation for server shutdown
            i = msignals.prompt(m18n.n("server_shutdown_confirm", answers="y/N"))
        except NotImplemented:
            pass
        else:
            if i.lower() == "y" or i.lower() == "yes":
                shutdown = True

    if shutdown:
        operation_logger.start()
        logger.warn(m18n.n("server_shutdown"))
        subprocess.check_call(["systemctl", "poweroff"])


@is_unit_operation()
def tools_reboot(operation_logger, force=False):
    reboot = force
    if not reboot:
        try:
            # Ask confirmation for restoring
            i = msignals.prompt(m18n.n("server_reboot_confirm", answers="y/N"))
        except NotImplemented:
            pass
        else:
            if i.lower() == "y" or i.lower() == "yes":
                reboot = True
    if reboot:
        operation_logger.start()
        logger.warn(m18n.n("server_reboot"))
        subprocess.check_call(["systemctl", "reboot"])


def tools_shell(command=None):
    """
    Launch an (i)python shell in the YunoHost context.

    This is entirely aim for development.
    """

    from yunohost.utils.ldap import _get_ldap_interface

    ldap = _get_ldap_interface()

    if command:
        exec(command)
        return

    logger.warn("The \033[1;34mldap\033[0m interface is available in this context")
    try:
        from IPython import embed

        embed()
    except ImportError:
        logger.warn(
            "You don't have IPython installed, consider installing it as it is way better than the standard shell."
        )
        logger.warn("Falling back on the standard shell.")

        import readline  # will allow Up/Down/History in the console

        readline  # to please pyflakes
        import code

        vars = globals().copy()
        vars.update(locals())
        shell = code.InteractiveConsole(vars)
        shell.interact()


# ############################################ #
#                                              #
#            Migrations management             #
#                                              #
# ############################################ #


def tools_migrations_list(pending=False, done=False):
    """
    List existing migrations
    """

    # Check for option conflict
    if pending and done:
        raise YunohostError("migrations_list_conflict_pending_done")

    # Get all migrations
    migrations = _get_migrations_list()

    # Reduce to dictionnaries
    migrations = [
        {
            "id": migration.id,
            "number": migration.number,
            "name": migration.name,
            "mode": migration.mode,
            "state": migration.state,
            "description": migration.description,
            "disclaimer": migration.disclaimer,
        }
        for migration in migrations
    ]

    # If asked, filter pending or done migrations
    if pending or done:
        if done:
            migrations = [m for m in migrations if m["state"] != "pending"]
        if pending:
            migrations = [m for m in migrations if m["state"] == "pending"]

    return {"migrations": migrations}


<<<<<<< HEAD
def tools_migrations_migrate(
    targets=[], skip=False, auto=False, force_rerun=False, accept_disclaimer=False
):
=======
def tools_migrations_run(targets=[], skip=False, auto=False, force_rerun=False, accept_disclaimer=False):
>>>>>>> ba3705bb
    """
    Perform migrations

    targets        A list migrations to run (all pendings by default)
    --skip         Skip specified migrations (to be used only if you know what you are doing) (must explicit which migrations)
    --auto         Automatic mode, won't run manual migrations (to be used only if you know what you are doing)
    --force-rerun  Re-run already-ran migrations (to be used only if you know what you are doing)(must explicit which migrations)
    --accept-disclaimer  Accept disclaimers of migrations (please read them before using this option) (only valid for one migration)
    """

    all_migrations = _get_migrations_list()

    # Small utility that allows up to get a migration given a name, id or number later
    def get_matching_migration(target):
        for m in all_migrations:
            if m.id == target or m.name == target or m.id.split("_")[0] == target:
                return m

        raise YunohostError("migrations_no_such_migration", id=target)

    # auto, skip and force are exclusive options
    if auto + skip + force_rerun > 1:
        raise YunohostError("migrations_exclusive_options")

    # If no target specified
    if not targets:
        # skip, revert or force require explicit targets
        if skip or force_rerun:
            raise YunohostError("migrations_must_provide_explicit_targets")

        # Otherwise, targets are all pending migrations
        targets = [m for m in all_migrations if m.state == "pending"]

    # If explicit targets are provided, we shall validate them
    else:
        targets = [get_matching_migration(t) for t in targets]
        done = [t.id for t in targets if t.state != "pending"]
        pending = [t.id for t in targets if t.state == "pending"]

        if skip and done:
            raise YunohostError("migrations_not_pending_cant_skip", ids=", ".join(done))
        if force_rerun and pending:
            raise YunohostError("migrations_pending_cant_rerun", ids=", ".join(pending))
        if not (skip or force_rerun) and done:
            raise YunohostError("migrations_already_ran", ids=", ".join(done))

    # So, is there actually something to do ?
    if not targets:
        logger.info(m18n.n("migrations_no_migrations_to_run"))
        return

    # Actually run selected migrations
    for migration in targets:

        # If we are migrating in "automatic mode" (i.e. from debian configure
        # during an upgrade of the package) but we are asked for running
        # migrations to be ran manually by the user, stop there and ask the
        # user to run the migration manually.
        if auto and migration.mode == "manual":
            logger.warn(m18n.n("migrations_to_be_ran_manually", id=migration.id))

            # We go to the next migration
            continue

        # Check for migration dependencies
        if not skip:
            dependencies = [
                get_matching_migration(dep) for dep in migration.dependencies
            ]
            pending_dependencies = [
                dep.id for dep in dependencies if dep.state == "pending"
            ]
            if pending_dependencies:
                logger.error(
                    m18n.n(
                        "migrations_dependencies_not_satisfied",
                        id=migration.id,
                        dependencies_id=", ".join(pending_dependencies),
                    )
                )
                continue

        # If some migrations have disclaimers (and we're not trying to skip them)
        if migration.disclaimer and not skip:
            # require the --accept-disclaimer option.
            # Otherwise, go to the next migration
            if not accept_disclaimer:
                logger.warn(
                    m18n.n(
                        "migrations_need_to_accept_disclaimer",
                        id=migration.id,
                        disclaimer=migration.disclaimer,
                    )
                )
                continue
            # --accept-disclaimer will only work for the first migration
            else:
                accept_disclaimer = False

        # Start register change on system
        operation_logger = OperationLogger("tools_migrations_migrate_forward")
        operation_logger.start()

        if skip:
            logger.warn(m18n.n("migrations_skip_migration", id=migration.id))
            migration.state = "skipped"
            _write_migration_state(migration.id, "skipped")
            operation_logger.success()
        else:

            try:
                migration.operation_logger = operation_logger
                logger.info(m18n.n("migrations_running_forward", id=migration.id))
                migration.run()
            except Exception as e:
                # migration failed, let's stop here but still update state because
                # we managed to run the previous ones
                msg = m18n.n(
                    "migrations_migration_has_failed", exception=e, id=migration.id
                )
                logger.error(msg, exc_info=1)
                operation_logger.error(msg)
            else:
                logger.success(m18n.n("migrations_success_forward", id=migration.id))
                migration.state = "done"
                _write_migration_state(migration.id, "done")

                operation_logger.success()


def tools_migrations_state():
    """
    Show current migration state
    """
    if not os.path.exists(MIGRATIONS_STATE_PATH):
        return {"migrations": {}}

    return read_yaml(MIGRATIONS_STATE_PATH)


def _write_migration_state(migration_id, state):

    current_states = tools_migrations_state()
    current_states["migrations"][migration_id] = state
    write_to_yaml(MIGRATIONS_STATE_PATH, current_states)


def _get_migrations_list():
    migrations = []

    try:
        from . import data_migrations
    except ImportError:
        # not data migrations present, return empty list
        return migrations

    migrations_path = data_migrations.__path__[0]

    if not os.path.exists(migrations_path):
        logger.warn(m18n.n("migrations_cant_reach_migration_file", migrations_path))
        return migrations

    # states is a datastructure that represents the last run migration
    # it has this form:
    # {
    #     "0001_foo": "skipped",
    #     "0004_baz": "done",
    #     "0002_bar": "skipped",
    #     "0005_zblerg": "done",
    # }
    # (in particular, pending migrations / not already ran are not listed
    states = tools_migrations_state()["migrations"]

    for migration_file in [
        x
        for x in os.listdir(migrations_path)
        if re.match(r"^\d+_[a-zA-Z0-9_]+\.py$", x)
    ]:
        m = _load_migration(migration_file)
        m.state = states.get(m.id, "pending")
        migrations.append(m)

    return sorted(migrations, key=lambda m: m.id)


def _get_migration_by_name(migration_name):
    """
    Low-level / "private" function to find a migration by its name
    """

    try:
        from . import data_migrations
    except ImportError:
        raise AssertionError("Unable to find migration with name %s" % migration_name)

    migrations_path = data_migrations.__path__[0]
    migrations_found = [
        x
        for x in os.listdir(migrations_path)
        if re.match(r"^\d+_%s\.py$" % migration_name, x)
    ]

    assert len(migrations_found) == 1, (
        "Unable to find migration with name %s" % migration_name
    )

    return _load_migration(migrations_found[0])


def _load_migration(migration_file):

    migration_id = migration_file[: -len(".py")]

    logger.debug(m18n.n("migrations_loading_migration", id=migration_id))

    try:
        # this is python builtin method to import a module using a name, we
        # use that to import the migration as a python object so we'll be
        # able to run it in the next loop
        module = import_module("yunohost.data_migrations.{}".format(migration_id))
        return module.MyMigration(migration_id)
    except Exception as e:
        import traceback

        traceback.print_exc()

        raise YunohostError(
            "migrations_failed_to_load_migration", id=migration_id, error=e
        )


def _skip_all_migrations():
    """
    Skip all pending migrations.
    This is meant to be used during postinstall to
    initialize the migration system.
    """
    all_migrations = _get_migrations_list()
    new_states = {"migrations": {}}
    for migration in all_migrations:
        new_states["migrations"][migration.id] = "skipped"
    write_to_yaml(MIGRATIONS_STATE_PATH, new_states)


class Migration(object):

    # Those are to be implemented by daughter classes

    mode = "auto"
    dependencies = []  # List of migration ids required before running this migration

    @property
    def disclaimer(self):
        return None

    def run(self):
        raise NotImplementedError()

    # The followings shouldn't be overriden

    def __init__(self, id_):
        self.id = id_
        self.number = int(self.id.split("_", 1)[0])
        self.name = self.id.split("_", 1)[1]

    @property
    def description(self):
        return m18n.n("migration_description_%s" % self.id)<|MERGE_RESOLUTION|>--- conflicted
+++ resolved
@@ -900,13 +900,9 @@
     return {"migrations": migrations}
 
 
-<<<<<<< HEAD
 def tools_migrations_migrate(
     targets=[], skip=False, auto=False, force_rerun=False, accept_disclaimer=False
 ):
-=======
-def tools_migrations_run(targets=[], skip=False, auto=False, force_rerun=False, accept_disclaimer=False):
->>>>>>> ba3705bb
     """
     Perform migrations
 
