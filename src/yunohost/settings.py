--- conflicted
+++ resolved
@@ -8,11 +8,7 @@
 from moulinette import m18n
 from yunohost.utils.error import YunohostError
 from moulinette.utils.log import getActionLogger
-<<<<<<< HEAD
-from yunohost.tools import tools_regen_conf
-=======
 from yunohost.regenconf import regen_conf
->>>>>>> f0827451
 
 logger = getActionLogger("yunohost.settings")
 
@@ -57,31 +53,6 @@
 # * string
 # * enum (in the form of a python list)
 
-<<<<<<< HEAD
-DEFAULTS = OrderedDict([
-    # Password Validation
-    # -1 disabled, 0 alert if listed, 1 8-letter, 2 normal, 3 strong, 4 strongest
-    ("security.password.admin.strength", {"type": "int", "default": 1}),
-    ("security.password.user.strength", {"type": "int", "default": 1}),
-
-    ("service.ssh.allow_deprecated_dsa_hostkey", {"type": "bool", "default": False}),
-    ("security.ssh.compatibility", {"type": "enum", "default": "modern",
-                                    "choices": ["intermediate", "modern"]}),
-    ("security.nginx.compatibility", {"type": "enum", "default": "intermediate",
-                                      "choices": ["intermediate", "modern"]}),
-    ("security.postfix.compatibility", {"type": "enum", "default": "intermediate",
-                                        "choices": ["intermediate", "modern"]}),
-
-    ("pop3.enabled", {"type": "bool", "default": False}),
-    ("smtp.allow_ipv6", {"type": "bool", "default": True}),
-    ("smtp.relay.host", {"type": "string", "default": ""}),
-    ("smtp.relay.port", {"type": "int", "default": 587}),
-    ("smtp.relay.user", {"type": "string", "default": ""}),
-    ("smtp.relay.password", {"type": "string", "default": ""}),
-    ("backup.compress_tar_archives", {"type": "bool", "default": False}),
-    ("ssowat.panel_overlay.enabled", {"type": "bool", "default": True}),
-])
-=======
 DEFAULTS = OrderedDict(
     [
         # Password Validation
@@ -123,10 +94,9 @@
         ("smtp.relay.user", {"type": "string", "default": ""}),
         ("smtp.relay.password", {"type": "string", "default": ""}),
         ("backup.compress_tar_archives", {"type": "bool", "default": False}),
+        ("ssowat.panel_overlay.enabled", {"type": "bool", "default": True}),
     ]
 )
->>>>>>> f0827451
-
 
 def settings_get(key, full=False):
     """
@@ -406,29 +376,17 @@
 #
 # ===========================================
 
-<<<<<<< HEAD
 @post_change_hook("ssowat.panel_overlay.enabled")
 @post_change_hook("security.nginx.compatibility")
 def reconfigure_nginx(setting_name, old_value, new_value):
     if old_value != new_value:
-        tools_regen_conf(names=['nginx'])
-=======
-
-@post_change_hook("security.nginx.compatibility")
-def reconfigure_nginx(setting_name, old_value, new_value):
-    if old_value != new_value:
         regen_conf(names=["nginx"])
->>>>>>> f0827451
 
 
 @post_change_hook("security.ssh.compatibility")
 def reconfigure_ssh(setting_name, old_value, new_value):
     if old_value != new_value:
-<<<<<<< HEAD
-        tools_regen_conf(names=['ssh'])
-=======
         regen_conf(names=["ssh"])
->>>>>>> f0827451
 
 
 @post_change_hook("smtp.allow_ipv6")
@@ -439,11 +397,7 @@
 @post_change_hook("security.postfix.compatibility")
 def reconfigure_postfix(setting_name, old_value, new_value):
     if old_value != new_value:
-<<<<<<< HEAD
-        tools_regen_conf(names=['postfix'])
-=======
         regen_conf(names=["postfix"])
->>>>>>> f0827451
 
 
 @post_change_hook("pop3.enabled")
@@ -465,17 +419,9 @@
         ]
         subprocess.call(command, env=environment)
         if old_value != new_value:
-<<<<<<< HEAD
-            tools_regen_conf(names=['dovecot'])
-    else:
-        if old_value != new_value:
-            tools_regen_conf(names=['dovecot'])
-        command = ['apt-get', '-y', 'remove', dovecot_package]
-=======
             regen_conf(names=["dovecot"])
     else:
         if old_value != new_value:
             regen_conf(names=["dovecot"])
         command = ["apt-get", "-y", "remove", dovecot_package]
->>>>>>> f0827451
         subprocess.call(command, env=environment)