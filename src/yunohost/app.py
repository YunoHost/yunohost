--- conflicted
+++ resolved
@@ -362,13 +362,8 @@
 
     # If no app is specified, upgrade all apps
     if not app:
-<<<<<<< HEAD
         if not url and not file:
             app = [app["id"] for app in app_list(installed=True)["apps"]]
-=======
-        if (not url and not file):
-            app = os.listdir(APPS_SETTING_PATH)
->>>>>>> d4feb879
     elif not isinstance(app, list):
         app = [app]
 
@@ -402,12 +397,8 @@
         # Check requirements
         _check_manifest_requirements(manifest)
 
-<<<<<<< HEAD
-        app_setting_path = apps_setting_path + '/' + app_instance_name
-=======
         app_setting_path = APPS_SETTING_PATH +'/'+ app_instance_name
->>>>>>> d4feb879
-
+        
         # Retrieve current app status
         status = _get_app_status(app_instance_name)
         status['remote'] = manifest.get('remote', None)
