--- conflicted
+++ resolved
@@ -1318,99 +1318,6 @@
 
         app_settings = read_yaml(APPS_SETTING_PATH + app + '/settings.yml')
 
-<<<<<<< HEAD
-=======
-        ## BEGIN Legacy part ##
-
-        if 'domain' not in app_settings:
-            continue
-        if 'path' not in app_settings:
-            continue
-
-        # This 'no_sso' settings sound redundant to not having $path defined ....
-        # At least from what I can see, all apps using it don't have a path defined ...
-        if 'no_sso' in app_settings:
-            continue
-
-        domain = app_settings['domain']
-        path = app_settings['path'].rstrip('/')
-
-        def _sanitized_absolute_url(perm_url):
-            # Nominal case : url is relative to the app's path
-            if perm_url.startswith("/"):
-                perm_domain = domain
-                perm_path = path + perm_url.rstrip("/")
-            # Otherwise, the urls starts with a domain name, like domain.tld/foo/bar
-            # We want perm_domain = domain.tld and perm_path = "/foo/bar"
-            else:
-                perm_domain, perm_path = perm_url.split("/", 1)
-                perm_path = "/" + perm_path.rstrip("/")
-
-            return perm_domain + perm_path
-
-        # Skipped
-        skipped_urls = [_sanitized_absolute_url(uri) for uri in _get_setting(app_settings, 'skipped_uris')]
-        skipped_urls += ['re:' + regex for regex in _get_setting(app_settings, 'skipped_regex')]
-
-        # Legacy permission system using (un)protected_uris and _regex managed in app settings...
-        unprotected_urls = [_sanitized_absolute_url(uri) for uri in _get_setting(app_settings, 'unprotected_uris')]
-        protected_urls = [_sanitized_absolute_url(uri) for uri in _get_setting(app_settings, 'protected_uris')]
-        unprotected_urls += ['re:' + regex for regex in _get_setting(app_settings, 'unprotected_regex')]
-        protected_urls += ['re:' + regex for regex in _get_setting(app_settings, 'protected_regex')]
-
-        if skipped_urls == [] and unprotected_urls == [] and protected_urls == []:
-            continue
-
-        # Manage compatibility with old protected, unprotected, skipped urls !!
-        this_app_perms = {name: info for name, info in all_permissions.items() if name.startswith(app + ".")}
-        for perm_name, perm_info in this_app_perms.items():
-
-            # Ignore permissions for which there's no url defined
-            if not perm_info["url"]:
-                continue
-
-            url = _sanitized_absolute_url(perm_info["url"])
-            perm_info["url"] = url
-            if "visitors" in perm_info["allowed"]:
-                # Legacy stuff : we remove now protected-urls that might have been declared as unprotected earlier...
-                protected_urls = [u for u in protected_urls if u != url]
-            else:
-                # Legacy stuff : we remove now unprotected-urls / skipped-urls that might have been declared as protected earlier...
-                unprotected_urls = [u for u in unprotected_urls if u != url]
-                skipped_urls = [u for u in skipped_urls if u != url]
-
-        # Create special permission for legacy apps
-        if skipped_urls != []:
-            permissions[app + ".legacy_skipped_urls"] = {
-                "users": [],
-                "label": "Legacy permission - skipped_urls for app :" + app,
-                "show_tile": False,
-                "auth_header": False,
-                "public": True,
-                "uris": skipped_urls
-            }
-        if unprotected_urls != []:
-            permissions[app + ".legacy_unprotected_urls"] =  {
-                "users": all_permissions[app + '.main']['corresponding_users'],
-                "label": "Legacy permission - unprotected_urls for app :" + app,
-                "show_tile": False,
-                "auth_header": True,
-                "public": True,
-                "uris": unprotected_urls
-            }
-        if protected_urls != []:
-            permissions[app + ".legacy_protected_urls"] = {
-                "users": all_permissions[app + '.main']['corresponding_users'],
-                "label": "Legacy permission - protected_urls for app :" + app,
-                "show_tile": False,
-                "auth_header": True,
-                "public": False,
-                "uris": protected_urls
-            }
-
-        ## END Legacy part ##
-
->>>>>>> e6da35ab
         # Redirected
         redirected_urls.update(app_settings.get('redirected_urls', {}))
         redirected_regex.update(app_settings.get('redirected_regex', {}))
