--- conflicted
+++ resolved
@@ -226,7 +226,6 @@
     app_dict = {}
     list_dict = {} if raw else []
 
-<<<<<<< HEAD
     applists = _read_applist_list()
 
     for applist in applists.keys():
@@ -237,19 +236,6 @@
 
         with open(json_path) as json_list:
             for app, info in json.loads(str(json_list.read())).items():
-=======
-    try:
-        applists = app_listlists()['lists']
-        applists[0]
-    except (IOError, IndexError):
-        app_fetchlist()
-        applists = app_listlists()['lists']
-
-    # Construct a dictionnary of apps, based on known app lists
-    for applist in applists:
-        with open(os.path.join(REPO_PATH, applist + '.json')) as json_list:
-            for app, info in json.load(json_list).items():
->>>>>>> 7f1a6118
                 if app not in app_dict:
                     info['repository'] = applist
                     app_dict[app] = info
