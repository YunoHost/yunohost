--- conflicted
+++ resolved
@@ -680,11 +680,7 @@
             subprocess.call(['install', '-Dm555', app_script, tmp_script])
 
             hook_exec(tmp_script, args=[tmp_app_bkp_dir, app],
-<<<<<<< HEAD
-                      raise_on_error=True, chdir=tmp_app_bkp_dir, env=env_dict, user="root")[0]
-=======
-                      raise_on_error=True, chdir=tmp_app_bkp_dir, env=env_dict)
->>>>>>> 64204e41
+                      raise_on_error=True, chdir=tmp_app_bkp_dir, env=env_dict)[0]
 
             self._import_to_list_to_backup(env_dict["YNH_BACKUP_CSV"])
         except:
@@ -1314,12 +1310,7 @@
                       args=[app_backup_in_archive, app_instance_name],
                       chdir=app_backup_in_archive,
                       raise_on_error=True,
-<<<<<<< HEAD
-                      env=env_dict,
-                      user="root")[0]
-=======
-                      env=env_dict)
->>>>>>> 64204e41
+                      env=env_dict)[0]
         except:
             msg = m18n.n('restore_app_failed',app=app_instance_name)
             logger.exception(msg)
@@ -1344,11 +1335,7 @@
             # Execute remove script
             # TODO: call app_remove instead
             if hook_exec(remove_script, args=[app_instance_name],
-<<<<<<< HEAD
-                         env=env_dict_remove, user="root")[0] != 0:
-=======
-                         env=env_dict_remove) != 0:
->>>>>>> 64204e41
+                         env=env_dict_remove)[0] != 0:
                 msg = m18n.n('app_not_properly_removed', app=app_instance_name)
                 logger.warning(msg)
                 operation_logger.error(msg)
