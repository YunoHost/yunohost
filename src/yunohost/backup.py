--- conflicted
+++ resolved
@@ -1865,13 +1865,8 @@
             return
         else:
             logger.warning(m18n.n("bind_mouting_disable"))
-<<<<<<< HEAD
             subprocess.call(["mountpoint", "-q", self.repo.path,
                             "&&", "umount", "-R", self.repo.path])
-=======
-            subprocess.call(["mountpoint", "-q", self.work_dir,
-                            "&&", "umount", "-R", self.work_dir])
->>>>>>> f0440fbd
             raise YunohostError('backup_cant_mount_uncompress_archive')
 
 
@@ -1970,12 +1965,7 @@
 
         # Mount the tarball
         logger.debug(m18n.n("restore_extracting"))
-<<<<<<< HEAD
-        tar = tarfile.open(self.archive_path, "r:gz")
-        tar.extract('info.json', path=self.work_dir)
-=======
         tar = tarfile.open(self._archive_file, "r:gz")
->>>>>>> f0440fbd
 
         if "info.json" in tar.getnames():
             leading_dot = ""
@@ -2032,7 +2022,6 @@
             ]
             tar.extractall(members=subdir_and_files, path=self.work_dir)
 
-<<<<<<< HEAD
     def list(self):
         result = []
 
@@ -2092,9 +2081,7 @@
         except MoulinetteError:
             logger.debug("unable to load '%s'", info_file, exc_info=1)
             raise YunohostError('backup_invalid_archive')
-=======
         # FIXME : Don't we want to close the tar archive here or at some point ?
->>>>>>> f0440fbd
 
 
 class BorgBackupMethod(BackupMethod):
@@ -2232,16 +2219,11 @@
             return self._need_mount
 
         ret = hook_callback('backup_method', [self.method],
-<<<<<<< HEAD
                             args=['need_mount'])
 
-        self._need_mount = bool(ret['succeed'])
-=======
-                            args=self._get_args('need_mount'))
         ret_succeed = [hook for hook, infos in ret.items()
                        if any(result["state"] == "succeed" for result in infos.values())]
         self._need_mount = True if ret_succeed else False
->>>>>>> f0440fbd
         return self._need_mount
 
     def backup(self):
@@ -2252,18 +2234,13 @@
         backup_custom_backup_error -- Raised if the custom script failed
         """
 
-<<<<<<< HEAD
         self._call('backup', self.work_dir, self.name, self.repo.location, self.manager.size,
                 self.manager.description)
-=======
-        ret = hook_callback('backup_method', [self.method],
-                            args=self._get_args('backup'))
 
         ret_failed = [hook for hook, infos in ret.items()
                       if any(result["state"] == "failed" for result in infos.values())]
         if ret_failed:
             raise YunohostError('backup_custom_backup_error')
->>>>>>> f0440fbd
 
     def mount(self, restore_manager):
         """
@@ -2309,18 +2286,12 @@
         backup_custom_ACTION_error -- Raised if the custom script failed
         """
         ret = hook_callback('backup_method', [self.method],
-<<<<<<< HEAD
                             args=args)
+
+        ret_failed = [hook for hook, infos in ret.items()
+                      if any(result["state"] == "failed" for result in infos.values())]
         if ret['failed']:
             raise YunohostError('backup_custom_' + args[0] + '_error')
-=======
-                            args=self._get_args('mount'))
-
-        ret_failed = [hook for hook, infos in ret.items()
-                      if any(result["state"] == "failed" for result in infos.values())]
-        if ret_failed:
-            raise YunohostError('backup_custom_mount_error')
->>>>>>> f0440fbd
 
         return ret['succeed'][self.method]['stdreturn']
 
@@ -2354,34 +2325,6 @@
     if name and name in backup_list()['archives']:
         raise YunohostError('backup_archive_name_exists')
 
-<<<<<<< HEAD
-=======
-    # Validate output_directory option
-    if output_directory:
-        output_directory = os.path.abspath(output_directory)
-
-        # Check for forbidden folders
-        if output_directory.startswith(ARCHIVES_PATH) or \
-            re.match(r'^/(|(bin|boot|dev|etc|lib|root|run|sbin|sys|usr|var)(|/.*))$',
-                     output_directory):
-            raise YunohostError('backup_output_directory_forbidden')
-
-        # Check that output directory is empty
-        if os.path.isdir(output_directory) and no_compress and \
-                os.listdir(output_directory):
-
-            raise YunohostError('backup_output_directory_not_empty')
-    elif no_compress:
-        raise YunohostError('backup_output_directory_required')
-
-    # Define methods (retro-compat)
-    if not methods:
-        if no_compress:
-            methods = ['copy']
-        else:
-            methods = ['tar']  # In future, borg will be the default actions
-
->>>>>>> f0440fbd
     # If no --system or --apps given, backup everything
     if system is None and apps is None:
         system = []
@@ -2550,48 +2493,14 @@
 
     repo = BackupRepository.get(repo)
 
-<<<<<<< HEAD
     info = repo.method.info(name)
     
     # Historically backup size was not here, in that case we know it's a tar archive
-=======
-    info_file = "%s/%s.info.json" % (ARCHIVES_PATH, name)
-
-    if not os.path.exists(info_file):
-        tar = tarfile.open(archive_file, "r:gz")
-        info_dir = info_file + '.d'
-        try:
-            if "info.json" in tar.getnames():
-                tar.extract('info.json', path=info_dir)
-            elif "./info.json" in tar.getnames():
-                tar.extract('./info.json', path=info_dir)
-            else:
-                raise KeyError
-        except KeyError:
-            logger.debug("unable to retrieve '%s' inside the archive",
-                         info_file, exc_info=1)
-            raise YunohostError('backup_invalid_archive')
-        else:
-            shutil.move(os.path.join(info_dir, 'info.json'), info_file)
-        finally:
-            tar.close()
-        os.rmdir(info_dir)
-
-    try:
-        with open(info_file) as f:
-            # Retrieve backup info
-            info = json.load(f)
-    except:
-        logger.debug("unable to load '%s'", info_file, exc_info=1)
-        raise YunohostError('backup_invalid_archive')
-
-    # Retrieve backup size
->>>>>>> f0440fbd
     size = info.get('size', 0)
     if not size:
         tar = tarfile.open(repo.archive_path, "r:gz")
         size = reduce(lambda x, y: getattr(x, 'size', x) + getattr(y, 'size', y),
-                    tar.getmembers())
+                      tar.getmembers())
         tar.close()
     
     result = {
