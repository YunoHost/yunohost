version = "1.0"
i18n = "global_settings_setting"

[security]
    [security.password]

        [security.password.admin_strength]
        type = "select"
        choices.1 = "Require at least 8 chars"
        choices.2 = "ditto, but also require at least one digit, one lower and one upper char"
        choices.3 = "ditto, but also require at least one special char"
        choices.4 = "ditto, but also require at least 12 chars"
        default = "1"

        [security.password.user_strength]
        type = "select"
        choices.1 = "Require at least 8 chars"
        choices.2 = "ditto, but also require at least one digit, one lower and one upper char"
        choices.3 = "ditto, but also require at least one special char"
        choices.4 = "ditto, but also require at least 12 chars"
        default = "1"

        [security.password.passwordless_sudo]
        type = "boolean"
        # The actual value is dynamically computed by checking the sudoOption of cn=admins,ou=sudo
        default = false

    [security.ssh]

        [security.ssh.ssh_compatibility]
        type = "select"
        choices.intermediate = "Intermediate (compatible with older softwares)"
        choices.modern = "Modern (recommended)"
        default = "modern"

        [security.ssh.ssh_port]
        type = "number"
        default = 22

        [security.ssh.ssh_password_authentication]
        type = "boolean"
        default = true

    [security.nginx]
        [security.nginx.nginx_redirect_to_https]
        type = "boolean"
        default = true

        [security.nginx.nginx_compatibility]
        type = "select"
        choices.intermediate = "Intermediate (compatible with Firefox 27, Android 4.4.2, Chrome 31, Edge, IE 11, Opera 20, and Safari 9)"
        choices.modern = "Modern (compatible with Firefox 63, Android 10.0, Chrome 70, Edge 75, Opera 57, and Safari 12.1)"
        default = "intermediate"

    [security.postfix]

        [security.postfix.postfix_compatibility]
        type = "select"
        choices.intermediate = "Intermediate (allows TLS 1.2)"
        choices.modern = "Modern (TLS 1.3 only)"
        default = "intermediate"

    [security.webadmin]
        [security.webadmin.webadmin_allowlist_enabled]
        type = "boolean"
        default = false

        [security.webadmin.webadmin_allowlist]
        type = "tags"
        visible = "webadmin_allowlist_enabled"
        optional = true
        default = ""

    [security.root_access]
        [security.root_access.root_access_explain]
        type = "alert"
        style = "info"
        icon = "info"

        [security.root_access.root_password]
        type = "password"
        optional = true
        default = ""

        [security.root_access.root_password_confirm]
        type = "password"
        optional = true
        default = ""

    [security.experimental]
        [security.experimental.security_experimental_enabled]
        type = "boolean"
        default = false

[email]
    [email.pop3]
        [email.pop3.pop3_enabled]
        type = "boolean"
        default = false

    [email.smtp]
        [email.smtp.smtp_allow_ipv6]
        type = "boolean"
        default = true

        [email.smtp.smtp_relay_enabled]
        type = "boolean"
        default = false

        [email.smtp.smtp_relay_host]
        type = "string"
        default = ""
        optional = true
        visible="smtp_relay_enabled"

        [email.smtp.smtp_relay_port]
        type = "number"
        default = 587
        visible="smtp_relay_enabled"

        [email.smtp.smtp_relay_user]
        type = "string"
        default = ""
        optional = true
        visible="smtp_relay_enabled"

        [email.smtp.smtp_relay_password]
        type = "password"
        default = ""
        optional = true
        visible="smtp_relay_enabled"
        help = ""  # This is empty string on purpose, otherwise the core automatically set the 'good_practice_admin_password' string here which is not relevant, because the admin is not actually "choosing" the password ...

        [email.smtp.smtp_backup_mx_domains]
        type = "string"
        default = ""
        optional = true

        [email.smtp.smtp_backup_mx_emails_whitelisted]
        type = "string"
        default = ""
        optional = true
        visible = "smtp_backup_mx_domains"

[misc]

    [misc.backup]
        [misc.backup.backup_compress_tar_archives]
        type = "boolean"
        default = false

    [misc.network]
        [misc.network.dns_exposure]
        type = "select"
        choices.both = "Both"
        choices.ipv4 = "IPv4 Only"
        choices.ipv6 = "IPv6 Only"
        default = "both"
<<<<<<< HEAD
[swap]
name = "Swap"
    [swap.swapfile]
    name = "Swap file configuration"
        [swap.swapfile.swapfile_warning]
        ask = "Absolutely do not create a swap file if your root partition is on a SD card!"
        help = "The intensive writing on the SD card will degrade it fast."
        type = "alert"
        style = "warning"

        [swap.swapfile.swapfile_enabled]
        ask = "Do you need to create a swap file?"
        help = "A swap file will extend the available RAM by using some of your storage space."
        type = "boolean"
        default = false

        [swap.swapfile.swapfile_size]
        ask = "How many Mebibytes should the swap file be?"
        help = "Only integers are accepted ( 1 MiB = 1024 B). Beware, if you reduce its current size, you may crash your server."
        type = "number"
        default = 1024
        visible = "swapfile_enabled"
=======

    [misc.tls_passthrough]
    visible = "security_experimental_enabled"

        [misc.tls_passthrough.tls_passthrough_enabled]
        type = "boolean"
        default = false

        [misc.tls_passthrough.tls_passthrough_explain]
        type = "alert"
        style = "info"
        icon = "info"
        visible = "tls_passthrough_enabled"

        [misc.tls_passthrough.tls_passthrough_list]
        type = "tags"
        # Regex is just <domain regex>;<destination>;<port>
        pattern.regexp = '^(([^\W_A-Z]+([-]*[^\W_A-Z]+)*\.)+((xn--)?[^\W_]{2,}));(([^\W_A-Z]+([-]*[^\W_A-Z]+)*\.)+((xn--)?([^\W_]{2,}|[0-9]{1,3})));[0-9]{1,}$'
        pattern.error = "You should specify a list of items formatted as DOMAIN;DESTINATION;DESTPORT, such as yolo.test;192.168.1.42;443"
        default = ""
        visible = "tls_passthrough_enabled"
>>>>>>> e8c17523
<|MERGE_RESOLUTION|>--- conflicted
+++ resolved
@@ -156,7 +156,28 @@
         choices.ipv4 = "IPv4 Only"
         choices.ipv6 = "IPv6 Only"
         default = "both"
-<<<<<<< HEAD
+
+    [misc.tls_passthrough]
+    visible = "security_experimental_enabled"
+
+        [misc.tls_passthrough.tls_passthrough_enabled]
+        type = "boolean"
+        default = false
+
+        [misc.tls_passthrough.tls_passthrough_explain]
+        type = "alert"
+        style = "info"
+        icon = "info"
+        visible = "tls_passthrough_enabled"
+
+        [misc.tls_passthrough.tls_passthrough_list]
+        type = "tags"
+        # Regex is just <domain regex>;<destination>;<port>
+        pattern.regexp = '^(([^\W_A-Z]+([-]*[^\W_A-Z]+)*\.)+((xn--)?[^\W_]{2,}));(([^\W_A-Z]+([-]*[^\W_A-Z]+)*\.)+((xn--)?([^\W_]{2,}|[0-9]{1,3})));[0-9]{1,}$'
+        pattern.error = "You should specify a list of items formatted as DOMAIN;DESTINATION;DESTPORT, such as yolo.test;192.168.1.42;443"
+        default = ""
+        visible = "tls_passthrough_enabled"   
+
 [swap]
 name = "Swap"
     [swap.swapfile]
@@ -178,27 +199,4 @@
         help = "Only integers are accepted ( 1 MiB = 1024 B). Beware, if you reduce its current size, you may crash your server."
         type = "number"
         default = 1024
-        visible = "swapfile_enabled"
-=======
-
-    [misc.tls_passthrough]
-    visible = "security_experimental_enabled"
-
-        [misc.tls_passthrough.tls_passthrough_enabled]
-        type = "boolean"
-        default = false
-
-        [misc.tls_passthrough.tls_passthrough_explain]
-        type = "alert"
-        style = "info"
-        icon = "info"
-        visible = "tls_passthrough_enabled"
-
-        [misc.tls_passthrough.tls_passthrough_list]
-        type = "tags"
-        # Regex is just <domain regex>;<destination>;<port>
-        pattern.regexp = '^(([^\W_A-Z]+([-]*[^\W_A-Z]+)*\.)+((xn--)?[^\W_]{2,}));(([^\W_A-Z]+([-]*[^\W_A-Z]+)*\.)+((xn--)?([^\W_]{2,}|[0-9]{1,3})));[0-9]{1,}$'
-        pattern.error = "You should specify a list of items formatted as DOMAIN;DESTINATION;DESTPORT, such as yolo.test;192.168.1.42;443"
-        default = ""
-        visible = "tls_passthrough_enabled"
->>>>>>> e8c17523
+        visible = "swapfile_enabled"